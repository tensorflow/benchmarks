# Copyright 2017 The TensorFlow Authors. All Rights Reserved.
#
# Licensed under the Apache License, Version 2.0 (the "License");
# you may not use this file except in compliance with the License.
# You may obtain a copy of the License at
#
#     http://www.apache.org/licenses/LICENSE-2.0
#
# Unless required by applicable law or agreed to in writing, software
# distributed under the License is distributed on an "AS IS" BASIS,
# WITHOUT WARRANTIES OR CONDITIONS OF ANY KIND, either express or implied.
# See the License for the specific language governing permissions and
# limitations under the License.
# ==============================================================================
"""TensorFlow benchmark library.

See the README for more information.
"""

from __future__ import print_function

import argparse
from collections import namedtuple
import math
import multiprocessing
import os
import re
import threading
import time

from absl import flags as absl_flags
import numpy as np

import six
from six.moves import xrange  # pylint: disable=redefined-builtin
import tensorflow as tf

from google.protobuf import text_format

from tensorflow.core.protobuf import rewriter_config_pb2
from tensorflow.python import debug as tf_debug
from tensorflow.python.client import timeline
from tensorflow.python.framework import graph_util
from tensorflow.python.framework import importer
from tensorflow.python.ops import data_flow_ops
from tensorflow.python.platform import gfile
from tensorflow.python.util import nest
import cnn_util
import constants
import data_utils
import datasets
import flags
import variable_mgr
import variable_mgr_util
from cnn_util import log_fn
from models import model_config
from platforms import util as platforms_util


_DEFAULT_NUM_BATCHES = 100


# GraphInfo encapsulates the tensors/ops that we care about after building a
# graph. We use them to benchmark the graph.
GraphInfo = namedtuple(  # pylint: disable=invalid-name
    'GraphInfo',
    [
        # Ops that produce the input batches (before preprocessing).
        'input_producer_op',
        # Ops that adds the preprocessed images to the staging areas
        'enqueue_ops',
        # Fetches of sess.run()
        'fetches',
        # Op that performs synchronization in distributed mode
        'execution_barrier',
        # The global step variable
        'global_step',
        # Group of ops that perform per-device initialization work
        'local_var_init_op_group'
    ])


# InputProcessingInfo contains various sources of inputs which will be later fed
# into the model. If synthetic data is used, all four fields are None.
InputProcessingInfo = namedtuple(
    'InputProcessingInfo',
    [
        # The first two fields are non-None iff datasets prefetching is not
        # used.

        # Ops that produce the input batches.
        'input_producer_op',
        # A list of StagingArea for each device.
        'input_producer_stages',

        # Input produced using FunctionBufferingResource. Non-None iff datasets
        # prefetching is used and --use_multi_device_iterator=False
        'function_buffering_resources',

        # Input produced using multi device iterator. Non-None iff datasets
        # prefetching is used and --use_multi_device_iterator=True
        'multi_device_iterator_input'
    ])


# TODO(reedwm): add upper_bound and lower_bound to appropriate integer and
# float flags, and change certain string flags to enum flags.

flags.DEFINE_string('model', 'trivial',
                    'Name of the model to run, the list of supported models '
                    'are defined in models/model.py')
# The code will first check if it's running under benchmarking mode
# or evaluation mode, depending on 'eval':
# Under the evaluation mode, this script will read a saved model,
#   and compute the accuracy of the model against a validation dataset.
#   Additional ops for accuracy and top_k predictors are only used under
#   this mode.
# Under the benchmarking mode, user can specify whether nor not to use
#   the forward-only option, which will only compute the loss function.
#   forward-only cannot be enabled with eval at the same time.
flags.DEFINE_boolean('eval', False, 'whether use eval or benchmarking')
flags.DEFINE_integer('eval_interval_secs', 0,
                     'How often to run eval on saved checkpoints. Usually the '
                     'same as save_model_secs from the corresponding training '
                     'run. Pass 0 to eval only once.')
flags.DEFINE_boolean('forward_only', False,
                     'whether use forward-only or training for benchmarking')
flags.DEFINE_boolean('freeze_when_forward_only', False,
                     'whether to freeze the graph when in forward-only mode.')
flags.DEFINE_boolean('print_training_accuracy', False,
                     'whether to calculate and print training accuracy during '
                     'training')
flags.DEFINE_integer('batch_size', 0, 'batch size per compute device')
flags.DEFINE_integer('batch_group_size', 1,
                     'number of groups of batches processed in the image '
                     'producer.')
flags.DEFINE_integer('num_batches', None, 'number of batches to run, excluding '
                     'warmup. Defaults to %d' % _DEFAULT_NUM_BATCHES)
flags.DEFINE_float('num_epochs', None,
                   'number of epochs to run, excluding warmup. '
                   'This and --num_batches cannot both be specified.')
flags.DEFINE_integer('num_warmup_batches', None,
                     'number of batches to run before timing')
flags.DEFINE_integer('autotune_threshold', None,
                     'The autotune threshold for the models')
flags.DEFINE_integer('num_gpus', 1, 'the number of GPUs to run on')
flags.DEFINE_string('gpu_indices', '', 'indices of worker GPUs in ring order')
flags.DEFINE_integer('display_every', 10,
                     'Number of local steps after which progress is printed '
                     'out')
flags.DEFINE_string('data_dir', None,
                    'Path to dataset in TFRecord format (aka Example '
                    'protobufs). If not specified, synthetic data will be '
                    'used.')
flags.DEFINE_string('data_name', None,
                    'Name of dataset: imagenet or cifar10. If not specified, '
                    'it is automatically guessed based on data_dir.')
flags.DEFINE_string('resize_method', 'bilinear',
                    'Method for resizing input images: crop, nearest, '
                    'bilinear, bicubic, area, or round_robin. The `crop` mode '
                    'requires source images to be at least as large as the '
                    'network input size. The `round_robin` mode applies '
                    'different resize methods based on position in a batch in '
                    'a round-robin fashion. Other modes support any sizes and '
                    'apply random bbox distortions before resizing (even with '
                    'distortions=False).')
flags.DEFINE_boolean('distortions', True,
                     'Enable/disable distortions during image preprocessing. '
                     'These include bbox and color distortions.')
flags.DEFINE_boolean('use_datasets', True,
                     'Enable use of datasets for input pipeline')
flags.DEFINE_string('input_preprocessor', 'default',
                    'Name of input preprocessor. The list of supported input '
                    'preprocessors are defined in preprocessing.py.')
flags.DEFINE_string('gpu_thread_mode', 'gpu_shared',
                    'Methods to assign GPU host work to threads. '
                    'global: all GPUs and CPUs share the same global threads; '
                    'gpu_private: a private threadpool for each GPU; '
                    'gpu_shared: all GPUs share the same threadpool.')
flags.DEFINE_integer('per_gpu_thread_count', 0,
                     'The number of threads to use for GPU. Only valid when '
                     'gpu_thread_mode is not global.')
flags.DEFINE_boolean('hierarchical_copy', False,
                     'Use hierarchical copies. Currently only optimized for '
                     'use on a DGX-1 with 8 GPUs and may perform poorly on '
                     'other hardware. Requires --num_gpus > 1, and only '
                     'recommended when --num_gpus=8')
# TODO(hinsu): Support auto-detection of the network topology while still
# retaining the ability to specify a particular topology for debugging.
flags.DEFINE_enum(
    'network_topology', constants.NetworkTopology.DGX1,
    (constants.NetworkTopology.DGX1, constants.NetworkTopology.GCP_V100),
    'Network topology specifies the topology used to connect multiple devices. '
    'Network topology is used to decide the hierarchy to use for the '
    'hierarchical_copy.')
flags.DEFINE_integer('gradient_repacking', 0, 'Use gradient repacking. It'
                     'currently only works with replicated mode. At the end of'
                     'of each step, it repacks the gradients for more efficient'
                     'cross-device transportation. A non-zero value specifies'
                     'the number of split packs that will be formed.',
                     lower_bound=0)
flags.DEFINE_boolean('compact_gradient_transfer', True, 'Compact gradient'
                     'as much as possible for cross-device transfer and '
                     'aggregation.')
flags.DEFINE_enum('variable_consistency', 'strong', ('strong', 'relaxed'),
                  'The data consistency for trainable variables. With strong '
                  'consistency, the variable always have the updates from '
                  'previous step. With relaxed consistency, all the updates '
                  'will eventually show up in the variables. Likely one step '
                  'behind.')
flags.DEFINE_boolean('cache_data', False,
                     'Enable use of a special datasets pipeline that reads a '
                     'single TFRecord into memory and repeats it infinitely '
                     'many times. The purpose of this flag is to make it '
                     'possible to write regression tests that are not '
                     'bottlenecked by CNS throughput.')
flags.DEFINE_enum('local_parameter_device', 'gpu', ('cpu', 'gpu', 'CPU', 'GPU'),
                  'Device to use as parameter server: cpu or gpu. For '
                  'distributed training, it can affect where caching of '
                  'variables happens.')
flags.DEFINE_enum('device', 'gpu', ('cpu', 'gpu', 'CPU', 'GPU'),
                  'Device to use for computation: cpu or gpu')
flags.DEFINE_enum('data_format', 'NCHW', ('NHWC', 'NCHW'),
                  'Data layout to use: NHWC (TF native) or NCHW (cuDNN '
                  'native, requires GPU).')
flags.DEFINE_integer('num_intra_threads', None,
                     'Number of threads to use for intra-op parallelism. If '
                     'set to 0, the system will pick an appropriate number.')
flags.DEFINE_integer('num_inter_threads', 0,
                     'Number of threads to use for inter-op parallelism. If '
                     'set to 0, the system will pick an appropriate number.')
flags.DEFINE_string('trace_file', '',
                    'Enable TensorFlow tracing and write trace to this file.')
flags.DEFINE_boolean('use_chrome_trace_format', True,
                     'If True, the trace_file, if specified, will be in a '
                     'Chrome trace format. If False, then it will be a '
                     'StepStats raw proto.')
_NUM_STEPS_TO_PROFILE = 10
_NUM_OPS_TO_PRINT = 20
flags.DEFINE_string('tfprof_file', None,
                    'If specified, write a tfprof ProfileProto to this file. '
                    'The performance and other aspects of the model can then '
                    'be analyzed with tfprof. See '
                    'https://github.com/tensorflow/tensorflow/blob/master/tensorflow/core/profiler/g3doc/command_line.md '  # pylint: disable=line-too-long
                    'for more info on how to do this. The first %d steps '
                    'are profiled. Additionally, the top %d most time '
                    'consuming ops will be printed.\n'
                    'Note: profiling with tfprof is very slow, but most of the '
                    'overhead is spent between steps. So, profiling results '
                    'are more accurate than the slowdown would suggest.' %
                    (_NUM_STEPS_TO_PROFILE, _NUM_OPS_TO_PRINT))
flags.DEFINE_string('graph_file', None,
                    'Write the model\'s graph definition to this file. '
                    'Defaults to binary format unless filename ends in "txt".')
flags.DEFINE_string('partitioned_graph_file_prefix', None,
                    'If specified, after the graph has been partitioned and '
                    'optimized, write out each partitioned graph to a file '
                    'with the given prefix.')
flags.DEFINE_enum('optimizer', 'sgd', ('momentum', 'sgd', 'rmsprop', 'adam'),
                  'Optimizer to use')
flags.DEFINE_float('init_learning_rate', None,
                   'Initial learning rate for training.')
flags.DEFINE_string('piecewise_learning_rate_schedule', None,
                    'Specifies a piecewise learning rate schedule based on the '
                    'number of epochs. This is the form LR0;E1;LR1;...;En;LRn, '
                    'where each LRi is a learning rate and each Ei is an epoch '
                    'indexed from 0. The learning rate is LRi if the '
                    'E(i-1) <= current_epoch < Ei. For example, if this '
                    'paramater is 0.3;10;0.2;25;0.1, the learning rate is 0.3 '
                    'for the first 10 epochs, then is 0.2 for the next 15 '
                    'epochs, then is 0.1 until training ends.')
flags.DEFINE_float('num_epochs_per_decay', 0,
                   'Steps after which learning rate decays. If 0, the learning '
                   'rate does not decay.')
flags.DEFINE_float('learning_rate_decay_factor', 0,
                   'Learning rate decay factor. Decay by this factor every '
                   '`num_epochs_per_decay` epochs. If 0, learning rate does '
                   'not decay.')
flags.DEFINE_float('num_learning_rate_warmup_epochs', 0,
                   'Slowly increase to the initial learning rate in the first '
                   'num_learning_rate_warmup_epochs linearly.')
flags.DEFINE_float('minimum_learning_rate', 0,
                   'The minimum learning rate. The learning rate will '
                   'never decay past this value. Requires `learning_rate`, '
                   '`num_epochs_per_decay` and `learning_rate_decay_factor` to '
                   'be set.')
flags.DEFINE_float('momentum', 0.9, 'Momentum for training.')
flags.DEFINE_float('rmsprop_decay', 0.9, 'Decay term for RMSProp.')
flags.DEFINE_float('rmsprop_momentum', 0.9, 'Momentum in RMSProp.')
flags.DEFINE_float('rmsprop_epsilon', 1.0, 'Epsilon term for RMSProp.')
flags.DEFINE_float('adam_beta1', 0.9, 'Beta2 term for the Adam optimizer')
flags.DEFINE_float('adam_beta2', 0.999, 'Beta2 term for the Adam optimizer')
flags.DEFINE_float('adam_epsilon', 1e-8, 'Epsilon term for the Adam optimizer')
flags.DEFINE_float('gradient_clip', None,
                   'Gradient clipping magnitude. Disabled by default.')
flags.DEFINE_float('weight_decay', 0.00004,
                   'Weight decay factor for training.')
flags.DEFINE_float('gpu_memory_frac_for_testing', 0,
                   'If non-zero, the fraction of GPU memory that will be used. '
                   'Useful for testing the benchmark script, as this allows '
                   'distributed mode to be run on a single machine. For '
                   'example, if there are two tasks, each can be allocated '
                   '~40 percent of the memory on a single machine',
                   lower_bound=0., upper_bound=1.)
flags.DEFINE_boolean('use_tf_layers', True,
                     'If True, use tf.layers for neural network layers. This '
                     'should not affect performance or accuracy in any way.')
flags.DEFINE_integer('tf_random_seed', 1234,
                     'The TensorFlow random seed. Useful for debugging NaNs, '
                     'as this can be set to various values to see if the NaNs '
                     'depend on the seed.')
flags.DEFINE_string('debugger', None,
                    'If set, use the TensorFlow debugger. If set to "cli", use '
                    'the local CLI debugger. Otherwise, this must be in the '
                    'form hostname:port (e.g., localhost:7007) in which case '
                    'the experimental TensorBoard debugger will be used')
flags.DEFINE_boolean('use_python32_barrier', False,
                     'When on, use threading.Barrier at Python 3.2.')

flags.DEFINE_boolean('datasets_use_prefetch', True,
                     'Enable use of prefetched datasets for input pipeline. '
                     'This option is meaningless if use_datasets=False.')
flags.DEFINE_integer('datasets_prefetch_buffer_size', 1,
                     'Prefetching op buffer size per compute device.')
flags.DEFINE_integer('datasets_num_private_threads', None,
                     'Number of threads for a private threadpool created for '
                     'all datasets computation. By default, we pick an '
                     'appropriate number. If set to 0, we use the default '
                     'tf-Compute threads for dataset operations.')
flags.DEFINE_boolean(
    'use_multi_device_iterator', False,
    'If true, we use the MultiDeviceIterator for prefetching, '
    'which deterministically prefetches the data onto the '
    'various GPUs')
flags.DEFINE_integer(
    'multi_device_iterator_max_buffer_size', 1,
    'Configuration parameter for the MultiDeviceIterator that '
    ' specifies the host side buffer size for each device.')

# Performance tuning parameters.
flags.DEFINE_boolean('winograd_nonfused', True,
                     'Enable/disable using the Winograd non-fused algorithms.')
flags.DEFINE_boolean(
    'batchnorm_persistent', True,
    'Enable/disable using the CUDNN_BATCHNORM_SPATIAL_PERSISTENT '
    'mode for batchnorm.')
flags.DEFINE_boolean('sync_on_finish', False,
                     'Enable/disable whether the devices are synced after each '
                     'step.')
flags.DEFINE_boolean('staged_vars', False,
                     'whether the variables are staged from the main '
                     'computation')
flags.DEFINE_boolean('force_gpu_compatible', False,
                     'whether to enable force_gpu_compatible in GPU_Options')
flags.DEFINE_boolean('allow_growth', None,
                     'whether to enable allow_growth in GPU_Options')
flags.DEFINE_boolean('xla', False, 'whether to enable XLA auto-jit compilation')
flags.DEFINE_boolean('fuse_decode_and_crop', True,
                     'Fuse decode_and_crop for image preprocessing.')
flags.DEFINE_boolean('distort_color_in_yiq', True,
                     'Distort color of input images in YIQ space.')
flags.DEFINE_boolean('enable_optimizations', True,
                     'Whether to enable grappler and other optimizations.')
flags.DEFINE_string('rewriter_config', None,
                    'Config for graph optimizers, described as a '
                    'RewriterConfig proto buffer.')
flags.DEFINE_enum('loss_type_to_report', 'total_loss',
                  ('base_loss', 'total_loss'),
                  'Which type of loss to output and to write summaries for. '
                  'The total loss includes L2 loss while the base loss does '
                  'not. Note that the total loss is always used while '
                  'computing gradients during training if weight_decay > 0, '
                  'but explicitly computing the total loss, instead of just '
                  'computing its gradients, can have a performance impact.')
flags.DEFINE_boolean('single_l2_loss_op', False,
                     'If True, instead of using an L2 loss op per variable, '
                     'concatenate the variables into a single tensor and do a '
                     'single L2 loss on the concatenated tensor.')
flags.DEFINE_boolean('use_resource_vars', False,
                     'Use resource variables instead of normal variables. '
                     'Resource variables are slower, but this option is useful '
                     'for debugging their performance.')
# Performance tuning specific to MKL.
flags.DEFINE_boolean('mkl', False, 'If true, set MKL environment variables.')
flags.DEFINE_integer('kmp_blocktime', 0,
                     'The time, in milliseconds, that a thread should wait, '
                     'after completing the execution of a parallel region, '
                     'before sleeping')
flags.DEFINE_string('kmp_affinity', 'granularity=fine,verbose,compact,1,0',
                    'Restricts execution of certain threads (virtual execution '
                    'units) to a subset of the physical processing units in a '
                    'multiprocessor computer.')
flags.DEFINE_integer('kmp_settings', 1,
                     'If set to 1, MKL settings will be printed.')

# fp16 parameters. If use_fp16=False, no other fp16 parameters apply.
flags.DEFINE_boolean('use_fp16', False,
                     'Use 16-bit floats for certain tensors instead of 32-bit '
                     'floats. This is currently experimental.')
# TODO(reedwm): The default loss scale of 128 causes most models to diverge
# on the second step with synthetic data. Changing the tf.set_random_seed
# call to tf.set_random_seed(1235) or most other seed values causes the
# issue not to occur.
flags.DEFINE_float('fp16_loss_scale', None,
                   'If fp16 is enabled, the loss is multiplied by this amount '
                   'right before gradients are computed, then each gradient '
                   'is divided by this amount. Mathematically, this has no '
                   'effect, but it helps avoid fp16 underflow. Set to 1 to '
                   'effectively disable.')
flags.DEFINE_boolean('fp16_vars', False,
                     'If fp16 is enabled, also use fp16 for variables. If '
                     'False, the variables are stored in fp32 and casted to '
                     'fp16 when retrieved.  Recommended to leave as False.')
flags.DEFINE_boolean('fp16_enable_auto_loss_scale', False,
                     'If True and use_fp16 is True, automatically adjust the '
                     'loss scale during training.')
flags.DEFINE_integer('fp16_inc_loss_scale_every_n', 1000,
                     'If fp16 is enabled and fp16_enable_auto_loss_scale is '
                     'True, increase the loss scale every n steps.')

# The method for managing variables:
#   parameter_server: variables are stored on a parameter server that holds
#       the master copy of the variable. In local execution, a local device
#       acts as the parameter server for each variable; in distributed
#       execution, the parameter servers are separate processes in the
#       cluster.
#       For each step, each tower gets a copy of the variables from the
#       parameter server, and sends its gradients to the param server.
#   replicated: each GPU has its own copy of the variables. To apply
#       gradients, an all_reduce algorithm or or regular cross-device
#       aggregation is used to replicate the combined gradients to all
#       towers (depending on all_reduce_spec parameter setting).
#   independent: each GPU has its own copy of the variables, and gradients
#       are not shared between towers. This can be used to check performance
#       when no data is moved between GPUs.
#   distributed_replicated: Distributed training only. Each GPU has a copy
#       of the variables, and updates its copy after the parameter servers
#       are all updated with the gradients from all servers. Only works with
#       cross_replica_sync=true. Unlike 'replicated', currently never uses
#       nccl all-reduce for replicating within a server.
#   distributed_all_reduce: Distributed training where all replicas run
#       in a single session, using all-reduce to mutally reduce the
#       gradients.  Uses no parameter servers.  When there is only one
#       worker, this is the same as replicated.
#   collective_all_reduce: Distributed training where all replicas run
#       independepently except for variable initialization and for
#       gradient reduction which is done via collective all-reduce.
#       NOTE: collective_all_reduce in conjunction with use_fp16 can
#       lead to NaNs in some models (resnet50).  TODO(tucker): fix it.
#   horovod: Distributed training using Horovod library. Runs workers using
#       an MPI framework (e.g. Open MPI). Each worker runs training on
#       single GPU, and averages gradients using NCCL or MPI all-reduce.
#       See https://github.com/uber/horovod for more details.
flags.DEFINE_enum('variable_update', 'parameter_server',
                  ('parameter_server', 'replicated', 'distributed_replicated',
                   'independent', 'distributed_all_reduce',
                   'collective_all_reduce', 'horovod'),
                  'The method for managing variables: parameter_server, '
                  'replicated, distributed_replicated, independent, '
                  'distributed_all_reduce, collective_all_reduce, horovod')
flags.DEFINE_string('all_reduce_spec', None,
                    'A specification of the all_reduce algorithm to be used '
                    'for reducing gradients.  For more details, see '
                    'parse_all_reduce_spec in variable_mgr.py.  An '
                    'all_reduce_spec has BNF form:\n'
                    'int ::= positive whole number\n'
                    'g_int ::= int[KkMGT]?\n'
                    'alg_spec ::= alg | alg#int\n'
                    'range_spec ::= alg_spec | alg_spec/alg_spec\n'
                    'spec ::= range_spec | range_spec:g_int:range_spec\n'
                    'NOTE: not all syntactically correct constructs are '
                    'supported.\n\n'
                    'Examples:\n '
                    '"xring" == use one global ring reduction for all '
                    'tensors\n'
                    '"pscpu" == use CPU at worker 0 to reduce all tensors\n'
                    '"nccl" == use NCCL to locally reduce all tensors.  '
                    'Limited to 1 worker.\n'
                    '"nccl/xring" == locally (to one worker) reduce values '
                    'using NCCL then ring reduce across workers.\n'
                    '"pscpu:32k:xring" == use pscpu algorithm for tensors of '
                    'size up to 32kB, then xring for larger tensors.')

# If variable_update==distributed_all_reduce then it may be advantageous
# to aggregate small tensors into one prior to reduction.  These parameters
# control that aggregation.
flags.DEFINE_integer('agg_small_grads_max_bytes', 0,
                     'If > 0, try to aggregate tensors of less than this '
                     'number of bytes prior to all-reduce.')
flags.DEFINE_integer('agg_small_grads_max_group', 10,
                     'When aggregating small tensors for all-reduce do not '
                     'aggregate more than this many into one new tensor.')
flags.DEFINE_integer('allreduce_merge_scope', 1,
                     'Establish a name scope around this many '
                     'gradients prior to creating the all-reduce operations. '
                     'It may affect the ability of the backend to merge '
                     'parallel ops.')

# Distributed training parameters.
flags.DEFINE_enum('job_name', '', ('ps', 'worker', 'controller', ''),
                  'One of "ps", "worker", "controller", "".  Empty for local '
                  'training')
flags.DEFINE_string('ps_hosts', '', 'Comma-separated list of target hosts')
flags.DEFINE_string('worker_hosts', '', 'Comma-separated list of target hosts')
flags.DEFINE_string('controller_host', None, 'optional controller host')
flags.DEFINE_integer('task_index', 0, 'Index of task within the job')
flags.DEFINE_string('server_protocol', 'grpc', 'protocol for servers')
flags.DEFINE_boolean('cross_replica_sync', True, '')
flags.DEFINE_string('horovod_device', '', 'Device to do Horovod all-reduce on: '
                    'empty (default), cpu or gpu. Default with utilize GPU if '
                    'Horovod was compiled with the HOROVOD_GPU_ALLREDUCE '
                    'option, and CPU otherwise.')

# Summary and Save & load checkpoints.
flags.DEFINE_integer('summary_verbosity', 0, 'Verbosity level for summary ops. '
                     'level 0: disable any summary.\n'
                     'level 1: small and fast ops, e.g.: learning_rate, '
                     'total_loss.\n'
                     'level 2: medium-cost ops, e.g. histogram of all '
                     'gradients.\n'
                     'level 3: expensive ops: images and histogram of each '
                     'gradient.\n')
flags.DEFINE_integer('save_summaries_steps', 0,
                     'How often to save summaries for trained models. Pass 0 '
                     'to disable summaries.')
flags.DEFINE_integer('save_model_secs', 0,
                     'How often to save trained models. Pass 0 to disable '
                     'checkpoints.')
flags.DEFINE_integer('max_ckpts_to_keep', 5,
                     'Max number of checkpoints to keep.')
flags.DEFINE_string('train_dir', None,
                    'Path to session checkpoints. Pass None to disable saving '
                    'checkpoint at the end.')
flags.DEFINE_string('eval_dir', '/tmp/tf_cnn_benchmarks/eval',
                    'Directory where to write eval event logs.')

# Benchmark logging for model garden metric
flags.DEFINE_string('benchmark_log_dir', None,
                    'The directory to place the log files containing the '
                    'results of benchmark. The logs are created by '
                    'BenchmarkFileLogger. Requires the root of the Tensorflow '
                    'models repository to be in $PYTHTONPATH.')
flags.DEFINE_string('benchmark_test_id', None,
                    'The unique test ID of the benchmark run. It could be the '
                    'combination of key parameters. It is hardware independent '
                    'and could be used compare the performance between '
                    'different test runs. This flag is designed for human '
                    'consumption, and does not have any impact within the '
                    'system.')

platforms_util.define_platform_params()


class GlobalStepWatcher(threading.Thread):
  """A helper class for global_step.

  Polls for changes in the global_step of the model, and finishes when the
  number of steps for the global run are done.
  """

  def __init__(self, sess, global_step_op, start_at_global_step,
               end_at_global_step):
    threading.Thread.__init__(self)
    self.sess = sess
    self.global_step_op = global_step_op
    self.start_at_global_step = start_at_global_step
    self.end_at_global_step = end_at_global_step

    self.start_time = 0
    self.start_step = 0
    self.finish_time = 0
    self.finish_step = 0

  def run(self):
    while self.finish_time == 0:
      time.sleep(.25)
      global_step_val, = self.sess.run([self.global_step_op])
      if self.start_time == 0 and global_step_val >= self.start_at_global_step:
        # Use tf.logging.info instead of log_fn, since print (which is log_fn)
        # is not thread safe and may interleave the outputs from two parallel
        # calls to print, which can break tests.
        tf.logging.info('Starting real work at step %s at time %s' %
                        (global_step_val, time.ctime()))
        self.start_time = time.time()
        self.start_step = global_step_val
      if self.finish_time == 0 and global_step_val >= self.end_at_global_step:
        tf.logging.info('Finishing real work at step %s at time %s' %
                        (global_step_val, time.ctime()))
        self.finish_time = time.time()
        self.finish_step = global_step_val

  def done(self):
    return self.finish_time > 0

  def num_steps(self):
    return self.finish_step - self.start_step

  def elapsed_time(self):
    return self.finish_time - self.start_time


class CheckpointNotFoundException(Exception):
  pass


def get_data_type(params):
  """Returns BenchmarkCNN's data type as determined by use_fp16.

  Args:
    params: Params tuple, typically created by make_params or
            make_params_from_flags.
  """
  return tf.float16 if params.use_fp16 else tf.float32


def create_config_proto(params):
  """Returns session config proto.

  Args:
    params: Params tuple, typically created by make_params or
            make_params_from_flags.
  """
  config = tf.ConfigProto()
  config.allow_soft_placement = True
  if params.num_intra_threads is None:
    if params.device == 'gpu':
      config.intra_op_parallelism_threads = 1
  else:
    config.intra_op_parallelism_threads = params.num_intra_threads
  config.inter_op_parallelism_threads = params.num_inter_threads
  config.experimental.collective_group_leader = '/job:worker/replica:0/task:0'
  config.gpu_options.force_gpu_compatible = params.force_gpu_compatible
  if params.allow_growth is not None:
    config.gpu_options.allow_growth = params.allow_growth
  if params.gpu_memory_frac_for_testing > 0:
    config.gpu_options.per_process_gpu_memory_fraction = (
        params.gpu_memory_frac_for_testing)
  if params.xla:
    config.graph_options.optimizer_options.global_jit_level = (
        tf.OptimizerOptions.ON_1)
  if params.rewriter_config:
    rewriter_config = rewriter_config_pb2.RewriterConfig()
    text_format.Merge(params.rewriter_config, rewriter_config)
    config.graph_options.rewrite_options.CopyFrom(rewriter_config)
  elif not params.enable_optimizations:
    off = rewriter_config_pb2.RewriterConfig.OFF
    config.graph_options.optimizer_options.opt_level = tf.OptimizerOptions.L0
    rewrite_options = config.graph_options.rewrite_options
    rewrite_options.layout_optimizer = off
    rewrite_options.constant_folding = off
    rewrite_options.shape_optimization = off
    rewrite_options.remapping = off
    rewrite_options.arithmetic_optimization = off
    rewrite_options.dependency_optimization = off
    rewrite_options.loop_optimization = off
    rewrite_options.function_optimization = off
    rewrite_options.debug_stripper = off
    rewrite_options.disable_model_pruning = True
    rewrite_options.scoped_allocator_optimization = off
    rewrite_options.memory_optimization = (
        rewriter_config_pb2.RewriterConfig.NO_MEM_OPT)
  if params.variable_update == 'horovod':
    import horovod.tensorflow as hvd  # pylint: disable=g-import-not-at-top
    config.gpu_options.visible_device_list = str(hvd.local_rank())
  if params.variable_update == 'collective_all_reduce':
    config.gpu_options.experimental.num_dev_to_dev_copy_streams = 2

  return config


def get_mode_from_params(params):
  """Returns the mode in which this script is running.

  Args:
    params: Params tuple, typically created by make_params or
            make_params_from_flags.
  Raises:
    ValueError: Unsupported params settings.
  """
  if params.forward_only and params.eval:
    raise ValueError('Only one of forward_only and eval parameters is true')

  if params.eval:
    return 'evaluation'
  if params.forward_only:
    return 'forward-only'
  return 'training'


# How many digits to show for the loss and accuracies during training.
LOSS_AND_ACCURACY_DIGITS_TO_SHOW = 3


def benchmark_one_step(sess,
                       fetches,
                       step,
                       batch_size,
                       step_train_times,
                       trace_filename,
                       partitioned_graph_file_prefix,
                       profiler,
                       image_producer,
                       params,
                       summary_op=None,
                       show_images_per_sec=True,
                       benchmark_logger=None,
                       collective_graph_key=0):
  """Advance one step of benchmarking."""
  should_profile = profiler and 0 <= step < _NUM_STEPS_TO_PROFILE
  need_options_and_metadata = (
      should_profile or collective_graph_key > 0 or
      ((trace_filename or partitioned_graph_file_prefix) and step == -2)
  )
  if need_options_and_metadata:
    run_options = tf.RunOptions()
    if (trace_filename and step == -2) or should_profile:
      run_options.trace_level = tf.RunOptions.FULL_TRACE
    if partitioned_graph_file_prefix and step == -2:
      run_options.output_partition_graphs = True
    if collective_graph_key > 0:
      run_options.experimental.collective_graph_key = collective_graph_key
    run_metadata = tf.RunMetadata()
  else:
    run_options = None
    run_metadata = None
  summary_str = None
  start_time = time.time()
  if summary_op is None:
    results = sess.run(fetches, options=run_options, run_metadata=run_metadata)
  else:
    (results, summary_str) = sess.run(
        [fetches, summary_op], options=run_options, run_metadata=run_metadata)

  if not params.forward_only:
    lossval = results['average_loss']
  else:
    lossval = 0.
  if image_producer is not None:
    image_producer.notify_image_consumption()
  train_time = time.time() - start_time
  step_train_times.append(train_time)
  if (show_images_per_sec and step >= 0 and
      (step == 0 or (step + 1) % params.display_every == 0)):
    speed_mean, speed_uncertainty, speed_jitter = get_perf_timing(
        batch_size, step_train_times)
    log_str = '%i\t%s\t%.*f' % (
        step + 1,
        get_perf_timing_str(speed_mean, speed_uncertainty, speed_jitter),
        LOSS_AND_ACCURACY_DIGITS_TO_SHOW, lossval)
    if 'top_1_accuracy' in results:
      log_str += '\t%.*f\t%.*f' % (
          LOSS_AND_ACCURACY_DIGITS_TO_SHOW, results['top_1_accuracy'],
          LOSS_AND_ACCURACY_DIGITS_TO_SHOW, results['top_5_accuracy'])
    log_fn(log_str)
    if benchmark_logger:
      benchmark_logger.log_metric(
          'current_examples_per_sec', speed_mean, global_step=step + 1)
      if 'top_1_accuracy' in results:
        benchmark_logger.log_metric(
            'top_1_accuracy', results['top_1_accuracy'], global_step=step + 1)
        benchmark_logger.log_metric(
            'top_5_accuracy', results['top_5_accuracy'], global_step=step + 1)
  if need_options_and_metadata:
    if should_profile:
      profiler.add_step(step, run_metadata)
    if trace_filename and step == -2:
      log_fn('Dumping trace to %s' % trace_filename)
      trace_dir = os.path.dirname(trace_filename)
      if not gfile.Exists(trace_dir):
        gfile.MakeDirs(trace_dir)
      with gfile.Open(trace_filename, 'w') as trace_file:
        if params.use_chrome_trace_format:
          trace = timeline.Timeline(step_stats=run_metadata.step_stats)
          trace_file.write(trace.generate_chrome_trace_format(show_memory=True))
        else:
          trace_file.write(str(run_metadata.step_stats))
    if partitioned_graph_file_prefix and step == -2:
      path, filename = os.path.split(partitioned_graph_file_prefix)
      if '.' in filename:
        base_filename, ext = filename.rsplit('.', 1)
        ext = '.' + ext
      else:
        base_filename, ext = filename, ''
      as_text = filename.endswith('txt')
      for graph_def in run_metadata.partition_graphs:
        device = graph_def.node[0].device.replace('/', '_').replace(':', '_')
        graph_filename = '%s%s%s' % (base_filename, device, ext)
        log_fn('Writing partitioned GraphDef as %s to %s' % (
            'text' if as_text else 'binary',
            os.path.join(path, graph_filename)))
        tf.train.write_graph(graph_def, path, graph_filename, as_text)
  return (summary_str, lossval)


def get_perf_timing_str(speed_mean, speed_uncertainty, speed_jitter, scale=1):
  if scale == 1:
    # TODO(laigd): rename 'images' to maybe 'inputs', same below.
    return ('images/sec: %.1f +/- %.1f (jitter = %.1f)' %
            (speed_mean, speed_uncertainty, speed_jitter))
  else:
    return 'images/sec: %.1f' % speed_mean


def get_perf_timing(batch_size, step_train_times, scale=1):
  times = np.array(step_train_times)
  speeds = batch_size / times
  speed_mean = scale * batch_size / np.mean(times)
  speed_uncertainty = np.std(speeds) / np.sqrt(float(len(speeds)))
  speed_jitter = 1.4826 * np.median(np.abs(speeds - np.median(speeds)))
  return speed_mean, speed_uncertainty, speed_jitter


def load_checkpoint(saver, sess, ckpt_dir):
  """Loads checkpoint from provided directory or full path.

  Args:
    saver: Saver used to restore the checkpoint.
    sess: TensorFlow session.
    ckpt_dir: Path to a folder of checkpoints or full path to a checkpoint.

  Returns:
    Global step.
  """
  model_checkpoint_path = _get_checkpoint_to_load(ckpt_dir)
  global_step = model_checkpoint_path.split('/')[-1].split('-')[-1]
  if not global_step.isdigit():
    global_step = 0
  else:
    global_step = int(global_step)
  saver.restore(sess, model_checkpoint_path)
  log_fn('Successfully loaded model from %s.' % model_checkpoint_path)
  return global_step


def _get_checkpoint_to_load(ckpt_dir):
  """Returns which checkpoint to load.

  Args:
    ckpt_dir: Path to a folder of checkpoints or full path to a checkpoint.

  Returns:
    Full path to checkpoint to load.

  Raises:
    CheckpointNotFoundException: If checkpoint is not found.
  """
  p = re.compile(r'ckpt-\d+$')
  if p.search(ckpt_dir):
    model_checkpoint_path = ckpt_dir
  else:
    # Finds latest checkpoint in directory provided
    ckpt = tf.train.get_checkpoint_state(ckpt_dir)
    if ckpt and ckpt.model_checkpoint_path:
      if os.path.isabs(ckpt.model_checkpoint_path):
        # Restores from checkpoint with absolute path.
        model_checkpoint_path = ckpt.model_checkpoint_path
      else:
        # Restores from checkpoint with relative path.
        model_checkpoint_path = os.path.join(ckpt_dir,
                                             ckpt.model_checkpoint_path)
    else:
      raise CheckpointNotFoundException('No checkpoint file found in dir:{}'.
                                        format(ckpt_dir))
  return model_checkpoint_path


# Params are passed to BenchmarkCNN's constructor. Params is a map from name
# to value, with one field per key in flags.param_specs.
#
# Call make_params() or make_params_from_flags() below to construct a Params
# tuple with default values from flags.param_specs, rather than constructing
# Params directly.
Params = namedtuple('Params', flags.param_specs.keys())  # pylint: disable=invalid-name


def validate_params(params):
  """Validates that the Params tuple had valid values.

  When command-line flags are defined for each ParamSpec by calling
  flags.define_flags(), calling this function is unnecessary because absl
  already does flag validation. Otherwise, this function should be called.

  Args:
     params: A Params tuple.
  Raises:
    ValueError: An element of params had an invalid value.
  """
  for name, value in params._asdict().items():
    param_spec = flags.param_specs[name]
    if param_spec.flag_type in ('integer', 'float'):
      if (param_spec.kwargs['lower_bound'] is not None and
          value < param_spec.kwargs['lower_bound']):
        raise ValueError('Param %s value of %s is lower than the lower bound '
                         'of %s' %
                         (name, value, param_spec.kwargs['lower_bound']))
      if (param_spec.kwargs['upper_bound'] is not None and
          param_spec.kwargs['upper_bound'] < value):
        raise ValueError('Param %s value of %s is higher than the upper bound '
                         'of %s' %
                         (name, value, param_spec.kwargs['upper_bound']))
    elif (param_spec.flag_type == 'enum' and
          value not in param_spec.kwargs['enum_values']):
      raise ValueError('Param %s of value %s is not in %s'%
                       (name, value, param_spec.kwargs['enum_values']))


def make_params(**kwargs):
  """Create a Params tuple for BenchmarkCNN from kwargs.

  Default values are filled in from flags.param_specs.

  Args:
    **kwargs: kwarg values will override the default values.
  Returns:
    Params namedtuple for constructing BenchmarkCNN.
  """
  # Create a (name: default_value) map from flags.param_specs.
  default_kwargs = {
      name: flags.param_specs[name].default_value
      for name in flags.param_specs
  }
  params = Params(**default_kwargs)._replace(**kwargs)
  validate_params(params)
  return params


def make_params_from_flags():
  """Create a Params tuple for BenchmarkCNN from absl_flags.FLAGS.

  Returns:
    Params namedtuple for constructing BenchmarkCNN.
  """
  # Collect (name: value) pairs for absl_flags.FLAGS with matching names in
  # flags.param_specs.
  flag_values = {name: getattr(absl_flags.FLAGS, name)
                 for name in flags.param_specs.keys()}
  return Params(**flag_values)


def get_num_batches_and_epochs(params, batch_size, num_examples_per_epoch):
  """Returns the number of batches and epochs to run for.

  Args:
    params: Params tuple, typically created by make_params or
      make_params_from_flags.
    batch_size: The number of images per step.
    num_examples_per_epoch: The number of images in a single epoch.

  Returns:
    num_batches: The number of batches to run for.
    num_epochs: The number of epochs to run for. This might be slightly
      smaller than params.num_epochs if specified, because the number of batches
      must be an integer.

  Raises:
    ValueError: Invalid or unsupported params.
  """
  if params.num_batches and params.num_epochs:
    raise ValueError('At most one of --num_batches and --num_epochs may be '
                     'specified.')
  if params.num_epochs:
    num_batches = int(float(params.num_epochs) * num_examples_per_epoch /
                      batch_size)
  else:
    num_batches = params.num_batches or _DEFAULT_NUM_BATCHES
  num_epochs = num_batches * batch_size / float(num_examples_per_epoch)
  return (num_batches, num_epochs)


def get_piecewise_learning_rate(piecewise_learning_rate_schedule,
                                global_step, num_batches_per_epoch):
  """Returns a piecewise learning rate tensor.

  Args:
    piecewise_learning_rate_schedule: The --piecewise_learning_rate_schedule
      parameter
    global_step: Scalar tensor representing the global step.
    num_batches_per_epoch: float indicating the number of batches per epoch.

  Returns:
    A scalar float tensor, representing the learning rate.

  Raises:
    ValueError: piecewise_learning_rate_schedule is not formatted correctly.
  """
  pieces = piecewise_learning_rate_schedule.split(';')
  if len(pieces) % 2 == 0:
    raise ValueError('--piecewise_learning_rate_schedule must have an odd '
                     'number of components')
  values = []
  boundaries = []
  for i, piece in enumerate(pieces):
    if i % 2 == 0:
      try:
        values.append(float(piece))
      except ValueError:
        raise ValueError('Invalid learning rate: ' + piece)
    else:
      try:
        boundaries.append(int(int(piece) * num_batches_per_epoch) - 1)
      except ValueError:
        raise ValueError('Invalid epoch: ' + piece)
  return tf.train.piecewise_constant(global_step, boundaries, values,
                                     name='piecewise_learning_rate')


def get_learning_rate(params, global_step, num_examples_per_epoch, model,
                      batch_size):
  """Returns a learning rate tensor based on global_step.

  Args:
    params: Params tuple, typically created by make_params or
      make_params_from_flags.
    global_step: Scalar tensor representing the global step.
    num_examples_per_epoch: The number of examples per epoch.
    model: The model.Model object to obtain the default learning rate from if no
      learning rate is specified.
    batch_size: Number of examples per step

  Returns:
    A scalar float tensor, representing the learning rate. When evaluated, the
    learning rate depends on the current value of global_step.

  Raises:
    ValueError: Invalid or unsupported params.
  """
  with tf.name_scope('learning_rate'):
    num_batches_per_epoch = (float(num_examples_per_epoch) / batch_size)

    if params.piecewise_learning_rate_schedule:
      if (params.init_learning_rate or params.learning_rate_decay_factor or
          params.minimum_learning_rate or params.num_epochs_per_decay):
        raise ValueError('No other learning rate-related flags can be '
                         'specified if --piecewise_learning_rate_schedule is '
                         'specified')
      learning_rate = get_piecewise_learning_rate(
          params.piecewise_learning_rate_schedule,
          global_step, num_batches_per_epoch)
    elif params.init_learning_rate:
      learning_rate = params.init_learning_rate
      if (params.num_epochs_per_decay > 0 and
          params.learning_rate_decay_factor > 0):
        decay_steps = int(num_batches_per_epoch * params.num_epochs_per_decay)

        # Decay the learning rate exponentially based on the number of steps.
        learning_rate = tf.train.exponential_decay(
            params.init_learning_rate,
            global_step,
            decay_steps,
            params.learning_rate_decay_factor,
            staircase=True)

        if params.minimum_learning_rate != 0.:
          learning_rate = tf.maximum(learning_rate,
                                     params.minimum_learning_rate)
    else:
      learning_rate = model.get_learning_rate(global_step, batch_size)
    if params.num_learning_rate_warmup_epochs > 0 and (
        params.init_learning_rate or params.piecewise_learning_rate_schedule):
      warmup_steps = int(num_batches_per_epoch *
                         params.num_learning_rate_warmup_epochs)
      init_lr = (params.init_learning_rate or
                 float(params.piecewise_learning_rate_schedule.split(';')[0]))
      warmup_lr = init_lr * tf.cast(global_step, tf.float32) / tf.cast(
          warmup_steps, tf.float32)
      learning_rate = tf.cond(global_step < warmup_steps,
                              lambda: warmup_lr, lambda: learning_rate)

  return learning_rate


def get_optimizer(params, learning_rate):
  """Returns the optimizer that should be used based on params."""
  if params.optimizer == 'momentum':
    opt = tf.train.MomentumOptimizer(
        learning_rate, params.momentum, use_nesterov=True)
  elif params.optimizer == 'sgd':
    opt = tf.train.GradientDescentOptimizer(learning_rate)
  elif params.optimizer == 'rmsprop':
    opt = tf.train.RMSPropOptimizer(
        learning_rate,
        params.rmsprop_decay,
        momentum=params.rmsprop_momentum,
        epsilon=params.rmsprop_epsilon)
  elif params.optimizer == 'adam':
    opt = tf.train.AdamOptimizer(learning_rate, params.adam_beta1,
                                 params.adam_beta2, params.adam_epsilon)
  else:
    raise ValueError('Optimizer "%s" was not recognized',
                     params.optimizer)
  return opt


def generate_tfprof_profile(profiler, tfprof_file):
  """Generates a tfprof profile, writing it to a file and printing top ops.

  Args:
    profiler: A tf.profiler.Profiler. `profiler.add_step` must have already been
      called.
    tfprof_file: The filename to write the ProfileProto to.
  """
  profile_proto = profiler.serialize_to_string()
  log_fn('Dumping ProfileProto to %s' % tfprof_file)
  with gfile.Open(tfprof_file, 'wb') as f:
    f.write(profile_proto)

  # Print out the execution times of the top operations. Note this
  # information can also be obtained with the dumped ProfileProto, but
  # printing it means tfprof doesn't have to be used if all the user wants
  # is the top ops.
  options = tf.profiler.ProfileOptionBuilder.time_and_memory()
  options['max_depth'] = _NUM_OPS_TO_PRINT
  options['order_by'] = 'accelerator_micros'
  profiler.profile_operations(options)


class BenchmarkCNN(object):
  """Class for benchmarking a cnn network."""

  def __init__(self, params, dataset=None, model=None):
    """Initialize BenchmarkCNN.

    Args:
      params: Params tuple, typically created by make_params or
              make_params_from_flags.
      dataset: If not None, the dataset to use. Otherwise, params is used to
               obtain the dataset.
      model: If not None, the model to use. Otherwise, params is used to obtain
             the model.
    Raises:
      ValueError: Unsupported params settings.
    """
    self.params = params
    self.dataset = dataset or datasets.create_dataset(self.params.data_dir,
                                                      self.params.data_name)
    self.model = model or model_config.get_model_config(
        self.params.model, self.dataset, self.params)
    self.trace_filename = self.params.trace_file
    self.rewriter_config = self.params.rewriter_config
    autotune_threshold = self.params.autotune_threshold if (
        self.params.autotune_threshold) else 1
    min_autotune_warmup = 5 * autotune_threshold * autotune_threshold
    self.num_warmup_batches = self.params.num_warmup_batches if (
        self.params.num_warmup_batches is not None) else max(
            10, min_autotune_warmup)
    self.graph_file = self.params.graph_file
    self.resize_method = self.params.resize_method
    self.sync_queue_counter = 0
    self.num_gpus = self.params.num_gpus
    if self.params.gpu_indices:
      self.gpu_indices = [int(x) for x in self.params.gpu_indices.split(',')]
    else:
      self.gpu_indices = [x for x in range(self.num_gpus)]

    if (self.params.device == 'cpu' and self.params.data_format == 'NCHW' and
        not self.params.mkl):
      raise ValueError('device=cpu requires that data_format=NHWC')

    if ((self.params.num_epochs_per_decay or
         self.params.learning_rate_decay_factor) and
        not (self.params.init_learning_rate and self.params.num_epochs_per_decay
             and self.params.learning_rate_decay_factor)):
      raise ValueError('If one of num_epochs_per_decay or '
                       'learning_rate_decay_factor is set, both must be set'
                       'and learning_rate must be set')
    if (self.params.minimum_learning_rate and
        not (self.params.init_learning_rate and self.params.num_epochs_per_decay
             and self.params.learning_rate_decay_factor)):
      raise ValueError('minimum_learning_rate requires learning_rate,'
                       'num_epochs_per_decay, and '
                       'learning_rate_decay_factor to be set')

    if (self.params.use_fp16 and self.params.fp16_vars and
        'replicated' in self.params.variable_update and
        self.params.all_reduce_spec and 'nccl' in self.params.all_reduce_spec):
      raise ValueError('fp16 variables are not supported with NCCL')
    if (self.params.use_fp16 and self.params.fp16_vars and
        self.params.gradient_repacking):
      raise ValueError('--fp16_vars cannot be used with --gradient_repacking')

    if self.params.variable_update == 'horovod' and self.params.num_gpus > 1:
      raise ValueError('Horovod benchmarks require num_gpus=1 on each worker')

    if self.params.variable_update == 'horovod' and self.params.job_name:
      raise ValueError('job_name should not be specified for Horovod.')

    if self.params.use_fp16 and self.params.fp16_enable_auto_loss_scale:
      if self.params.all_reduce_spec and 'nccl' in self.params.all_reduce_spec:
        raise ValueError('Automatic loss scaling is not supported with NCCL.')
      if self.params.variable_update not in ('parameter_server', 'replicated',
                                             'independent'):
        raise ValueError('Automatic loss scaling is not supported with '
                         'variable_update=%s.' % self.params.variable_update)
      if self.params.staged_vars:
        raise ValueError('Automatic loss scaling is not supported with'
                         'staged_vars.')

    if (self.params.debugger is not None and self.params.debugger != 'cli' and
        ':' not in self.params.debugger):
      raise ValueError('--debugger must be "cli" or in the form '
                       'host:port')

    if self.params.hierarchical_copy and self.params.num_gpus <= 1:
      raise ValueError('--hierarchical_copy requires --num_gpus to be greater '
                       'than 1')

    if self.params.forward_only and self.params.freeze_when_forward_only:
      if self.params.train_dir is not None:
        raise ValueError('In forward_only mode, when --freeze_when_forward_only'
                         ' is True, --train_dir should not be specified')
      if self.params.data_dir and not self.params.datasets_use_prefetch:
        raise ValueError('In forward_only mode, when --freeze_when_forward_only'
                         ' is True and --data_dir is set, '
                         '--datasets_use_prefetch should be set to True')
      if self.params.job_name:
        raise ValueError('In forward_only mode, when --freeze_when_forward_only'
                         ' is True, --job_name should not be specified and '
                         'distributed running is not supported')
      self.forward_only_and_freeze = True
    else:
      self.forward_only_and_freeze = False

    # Use the batch size from the command line if specified, otherwise use the
    # model's default batch size.  Scale the benchmark's batch size by the
    # number of GPUs.
    if self.params.batch_size > 0:
      self.model.set_batch_size(self.params.batch_size)
    self.batch_size = self.model.get_batch_size() * self.num_gpus
    self.batch_group_size = self.params.batch_group_size
    self.enable_auto_loss_scale = (
        self.params.use_fp16 and self.params.fp16_enable_auto_loss_scale)
    self.loss_scale = None
    self.loss_scale_normal_steps = None

    self.job_name = self.params.job_name  # "" for local training

    # PS server is used for distributed jobs not using all-reduce.
    use_ps_server = self.job_name and (self.params.variable_update !=
                                       'distributed_all_reduce' and
                                       self.params.variable_update !=
                                       'collective_all_reduce')
    # controller is used for distributed_all_reduce with > 1 worker.
    use_controller = (
        self.params.variable_update == 'distributed_all_reduce' and
        self.job_name)
    if use_controller and not params.controller_host:
      raise ValueError('When variable_update==distributed_all_reduce '
                       'controller_host must also be specified.')
    # collective_all_reduce doesn't need a controller or ps
    self.distributed_collective = (
        self.params.variable_update == 'collective_all_reduce' and
        self.job_name)

    self.local_parameter_device_flag = self.params.local_parameter_device
    if self.job_name:
      self.task_index = self.params.task_index
      self.cluster_manager = platforms_util.get_cluster_manager(
          params, create_config_proto(params))
      assert isinstance(self.cluster_manager, cnn_util.BaseClusterManager)

      worker_prefix = '/job:worker/replica:0/task:%s' % self.task_index
      if use_ps_server:
        self.param_server_device = tf.train.replica_device_setter(
            worker_device=worker_prefix + '/cpu:0',
            cluster=self.cluster_manager.get_cluster_spec())
        # This device on which the queues for managing synchronization between
        # servers should be stored.
        self.sync_queue_devices = [
            '/job:ps/replica:0/task:%s/cpu:0' % i
            for i in range(self.cluster_manager.num_ps())
        ]
      else:
        self.sync_queue_devices = ['/job:worker/replica:0/task:0/cpu:0']
    else:
      self.task_index = 0
      self.cluster_manager = None
      worker_prefix = ''
      self.param_server_device = '/%s:0' % self.params.local_parameter_device
      self.sync_queue_devices = [self.param_server_device]

    if self.cluster_manager:
      self.num_workers = self.cluster_manager.num_workers()
    elif self.params.variable_update == 'horovod':
      import horovod.tensorflow as hvd  # pylint: disable=g-import-not-at-top
      self.num_workers = hvd.size()
    else:
      self.num_workers = 1
    self.num_ps = self.cluster_manager.num_ps() if self.cluster_manager else 0

    if self.num_workers > 1 and self.params.all_reduce_spec == 'nccl':
      raise ValueError('--all_reduce_spec=nccl is invalid in a '
                       'multi-worker job')

    # Device to use for ops that need to always run on the local worker's CPU.
    self.cpu_device = '%s/cpu:0' % worker_prefix

    # Device to use for ops that need to always run on the local worker's
    # compute device, and never on a parameter server device.
    self.raw_devices = [
        '%s/%s:%i' % (worker_prefix, self.params.device, i)
        for i in xrange(self.num_gpus)
    ]

    subset = 'validation' if params.eval else 'train'
    self.num_batches, self.num_epochs = get_num_batches_and_epochs(
        params, self.batch_size * self.num_workers,
        self.dataset.num_examples_per_epoch(subset))

    if (self.params.staged_vars and
        self.params.variable_update != 'parameter_server'):
      raise ValueError('staged_vars for now is only supported with '
                       'variable_update=parameter_server')

    if self.params.variable_update == 'parameter_server':
      if self.job_name:
        if not self.params.staged_vars:
          self.variable_mgr = variable_mgr.VariableMgrDistributedFetchFromPS(
              self)
        else:
          self.variable_mgr = (
              variable_mgr.VariableMgrDistributedFetchFromStagedPS(self))
      else:
        if not self.params.staged_vars:
          self.variable_mgr = variable_mgr.VariableMgrLocalFetchFromPS(self)
        else:
          self.variable_mgr = variable_mgr.VariableMgrLocalFetchFromStagedPS(
              self)
    elif self.params.variable_update == 'replicated':
      if self.job_name:
        raise ValueError('Invalid variable_update in distributed mode: %s' %
                         self.params.variable_update)
      self.variable_mgr = variable_mgr.VariableMgrLocalReplicated(
          self, self.params.all_reduce_spec,
          self.params.agg_small_grads_max_bytes,
          self.params.agg_small_grads_max_group,
          self.params.allreduce_merge_scope)
    elif self.params.variable_update == 'distributed_all_reduce':
      assert self.params.cross_replica_sync
      self.variable_mgr = variable_mgr.VariableMgrDistributedAllReduce(
          self, self.params.all_reduce_spec,
          ('worker' if self.num_workers > 1 else 'localhost'),
          self.num_workers, self.params.agg_small_grads_max_bytes,
          self.params.agg_small_grads_max_group,
          self.params.allreduce_merge_scope)
    elif self.params.variable_update == 'collective_all_reduce':
      assert self.params.cross_replica_sync
      self.variable_mgr = variable_mgr.VariableMgrCollectiveAllReduce(
          self, self.params.all_reduce_spec,
          self.num_workers, self.num_gpus, self.task_index,
          self.params.allreduce_merge_scope)
    elif self.params.variable_update == 'distributed_replicated':
      assert self.params.cross_replica_sync
      if not self.job_name:
        raise ValueError('Invalid variable_update in local mode: %s' %
                         self.params.variable_update)
      self.variable_mgr = variable_mgr.VariableMgrDistributedReplicated(self)
    elif self.params.variable_update in ('independent', 'horovod'):
      if self.job_name:
        raise ValueError('Invalid variable_update in distributed mode: %s' %
                         self.params.variable_update)
      self.variable_mgr = variable_mgr.VariableMgrIndependent(self)
    else:
      raise ValueError(
          'Invalid variable_update: %s' % self.params.variable_update)

    # Device to use for running on the local worker's compute device, but
    # with variables assigned to parameter server devices.
    self.devices = self.variable_mgr.get_devices()
    if self.job_name:
      if use_ps_server:
        self.global_step_device = self.param_server_device
      elif self.params.variable_update == 'collective_all_reduce':
        self.global_step_device = self.cpu_device
      else:
        self.global_step_device = '/job:worker/replica:0/task:0/cpu:0'
    else:
      self.global_step_device = self.cpu_device

    self.input_preprocessor = None
    if not self.dataset.use_synthetic_gpu_inputs():
      self.input_preprocessor = self.get_input_preprocessor()
    self.datasets_use_prefetch = (
        self.params.datasets_use_prefetch and
        # TODO(rohanj): Figure out why --datasets_use_prefetch freezes on the
        # CPU.
        self.params.device.lower() != 'cpu' and
        self.input_preprocessor and
        self.input_preprocessor.supports_datasets())
    self.init_global_step = 0

    self._config_benchmark_logger()

  def _config_benchmark_logger(self):
    """Config the model garden benchmark logger."""
    model_benchmark_logger = None
    if self.params.benchmark_log_dir is not None:
      try:
        from official.utils.logs import logger as models_logger  # pylint: disable=g-import-not-at-top
      except ImportError:
        tf.logging.fatal('Please include tensorflow/models to the PYTHONPATH '
                         'in order to use BenchmarkLogger. Configured '
                         'benchmark_log_dir: %s'
                         % self.params.benchmark_log_dir)
        raise
      model_benchmark_logger = models_logger.BenchmarkFileLogger(
          self.params.benchmark_log_dir)
    self.benchmark_logger = model_benchmark_logger

  # TODO(laigd): this changes the global device list which is used everywhere,
  # consider refactoring it.
  def reset_devices_for_task(self, task_num, is_local=False):
    """Used to imitate another task when building a distributed graph."""
    worker_prefix = ('/job:localhost' if is_local else
                     '/job:worker/replica:0/task:%s' % task_num)
    self.cpu_device = '%s/cpu:0' % worker_prefix
    self.raw_devices = [
        '%s/%s:%i' % (worker_prefix, self.params.device, i)
        for i in xrange(self.num_gpus)
    ]
    self.devices = self.variable_mgr.get_devices()

  def raw_devices_across_tasks(self, is_local=False):
    """Returns list of raw device names across all tasks."""
    if is_local:
      assert self.num_workers == 1
      return self.raw_devices
    else:
      return [
          'job:worker/replica:0/task%s/%s:%i' % (t, self.params.device, i)
          for t in xrange(self.num_workers)
          for i in xrange(self.num_gpus)
      ]

  def print_info(self):
    """Print basic information."""
    benchmark_info = self._get_params_info()
    log_fn('Model:       %s' % self.model.get_model_name())
    log_fn('Dataset:     %s' % benchmark_info['dataset_name'])
    log_fn('Mode:        %s' % get_mode_from_params(self.params))
    log_fn('SingleSess:  %s' % benchmark_info['single_session'])
    log_fn('Batch size:  %s global' % (self.batch_size * self.num_workers))
    log_fn('             %s per device' % (self.batch_size /
                                           len(self.raw_devices)))
    if self.batch_group_size > 1:
      log_fn('             %d batches per prepocessing group' %
             self.batch_group_size)
    log_fn('Num batches: %d' % self.num_batches)
    log_fn('Num epochs:  %.2f' % self.num_epochs)
    log_fn('Devices:     %s' % benchmark_info['device_list'])
    log_fn('Data format: %s' % self.params.data_format)
    if self.rewriter_config:
      log_fn('RewriterConfig: %s' % self.rewriter_config)
    log_fn('Optimizer:   %s' % self.params.optimizer)
    log_fn('Variables:   %s' % self.params.variable_update)
    if (self.params.variable_update == 'replicated' or
        self.params.variable_update == 'distributed_all_reduce'
        or self.params.variable_update == 'collective_all_reduce'):
      log_fn('AllReduce:   %s' % self.params.all_reduce_spec)
    if self.job_name:
      log_fn('Sync:        %s' % self.params.cross_replica_sync)
    if self.params.staged_vars:
      log_fn('Staged vars: %s' % self.params.staged_vars)
    if self.params.variable_update == 'horovod' and self.params.horovod_device:
      log_fn('Horovod on:  %s' % self.params.horovod_device)
    log_fn('==========')

  def _get_params_info(self):
    """Get the common parameters info for the benchmark run.

    Returns:
      A dict of processed parameters.
    """
    dataset_name = self.dataset.name
    if self.dataset.use_synthetic_gpu_inputs():
      dataset_name += ' (synthetic)'
    single_session = self.params.variable_update == 'distributed_all_reduce'
    if single_session:
      device_list = self.raw_devices_across_tasks()
    elif self.params.variable_update == 'horovod':
      device_list = ['horovod/%s:%d' % (self.params.device, idx)
                     for idx in range(self.num_workers)]
    else:
      device_list = self.raw_devices
    return {
        'dataset_name': dataset_name,
        'single_session': single_session,
        'device_list': device_list,}

  def _log_benchmark_run(self):
    """Log the benchmark info to the logger.

    The info logged here should be similar to print_info(), but in a structured
    JSON format.
    """
    if self.benchmark_logger:
      benchmark_info = self._get_params_info()

      run_param = {
          'model': self.model.get_model_name(),
          'dataset': benchmark_info['dataset_name'],
          'mode': get_mode_from_params(self.params),
          'single_sess': benchmark_info['single_session'],
          'devices': benchmark_info['device_list'],
          'batch_size': self.batch_size,
          'batch_size_per_device': self.batch_size / len(self.raw_devices),
          'num_batches': self.num_batches,
          'num_epochs': self.num_epochs,
          'data_format': self.params.data_format,
          'rewrite_config': self.rewriter_config,
          'optimizer': self.params.optimizer,
      }
      # TODO(scottzhu): tf_cnn_benchmark might execute several times with
      # different param setting on the same box. This will cause the run file to
      # only contain the latest info. The benchmark_log_dir should be updated
      # for every new run.
      self.benchmark_logger.log_run_info(
          self.model.get_model_name(), benchmark_info['dataset_name'],
          run_param, test_id=self.params.benchmark_test_id)

  def run(self):
    """Run the benchmark task assigned to this process.

    Returns:
      Dictionary of statistics for training or eval.
    Raises:
       ValueError: unrecognized job name.
    """
    if self.params.job_name == 'ps':
      log_fn('Running parameter server %s' % self.task_index)
      self.cluster_manager.join_server()
      return {}

    # For distributed_all_reduce with multiple workers, drive
    # from a separate controller process.
    if self.params.variable_update == 'distributed_all_reduce':
      if self.params.job_name == 'worker':
        log_fn('Starting worker %s' % self.task_index)
        self.cluster_manager.join_server()
        return
      elif self.params.job_name and self.params.job_name != 'controller':
        raise ValueError('unrecognized job name: %s' % self.params.job_name)

    self._log_benchmark_run()
    if self.params.eval:
      with tf.Graph().as_default():
        # TODO(laigd): freeze the graph in eval mode.
        return self._run_eval()
    else:
      return self._benchmark_train()

  def _run_eval(self):
    """Evaluate a model every self.params.eval_interval_secs.

    Returns:
      Dictionary containing eval statistics. Currently returns an empty
      dictionary.
    """
    (input_producer_op, enqueue_ops, fetches) = self._build_model()
    saver = tf.train.Saver(self.variable_mgr.savable_variables())
    summary_writer = tf.summary.FileWriter(self.params.eval_dir,
                                           tf.get_default_graph())
    target = ''
    local_var_init_op = tf.local_variables_initializer()
    table_init_ops = tf.tables_initializer()
    variable_mgr_init_ops = [local_var_init_op]
    if table_init_ops:
      variable_mgr_init_ops.extend([table_init_ops])
    with tf.control_dependencies([local_var_init_op]):
      variable_mgr_init_ops.extend(self.variable_mgr.get_post_init_ops())
    local_var_init_op_group = tf.group(*variable_mgr_init_ops)
    summary_op = tf.summary.merge_all()
    # TODO(huangyp): Check if checkpoints haven't updated for hours and abort.
    while True:
      self._eval_once(saver, summary_writer, target, local_var_init_op_group,
                      input_producer_op, enqueue_ops, fetches, summary_op)
      if self.params.eval_interval_secs <= 0:
        break
      time.sleep(self.params.eval_interval_secs)
    return {}

  def _eval_once(self, saver, summary_writer, target, local_var_init_op_group,
                 input_producer_op, enqueue_ops, fetches, summary_op):
    """Evaluate the model from a checkpoint using validation dataset."""
    with tf.Session(
        target=target, config=create_config_proto(self.params)) as sess:
      if self.params.train_dir is None:
        raise ValueError('Trained model directory not specified')
      try:
        global_step = load_checkpoint(saver, sess, self.params.train_dir)
      except CheckpointNotFoundException:
        log_fn('Checkpoint not found in %s' % self.params.train_dir)
        return
      sess.run(local_var_init_op_group)
      if self.dataset.queue_runner_required():
        tf.train.start_queue_runners(sess=sess)
      image_producer = None
      if input_producer_op is not None:
        image_producer = cnn_util.ImageProducer(
            sess, input_producer_op, self.batch_group_size,
            self.params.use_python32_barrier)
        image_producer.start()
      if enqueue_ops:
        for i in xrange(len(enqueue_ops)):
          sess.run(enqueue_ops[:(i + 1)])
          if image_producer is not None:
            image_producer.notify_image_consumption()
      loop_start_time = start_time = time.time()
      # TODO(laigd): refactor the part to compute/report the accuracy. Currently
      # it only works for image models.
      top_1_accuracy_sum = 0.0
      top_5_accuracy_sum = 0.0
      total_eval_count = self.num_batches * self.batch_size
      for step in xrange(self.num_batches):
        if (self.params.save_summaries_steps > 0 and
            (step + 1) % self.params.save_summaries_steps == 0):
          results, summary_str = sess.run([fetches, summary_op])
          summary_writer.add_summary(summary_str)
        else:
          results = sess.run(fetches)
        top_1_accuracy_sum += results['top_1_accuracy']
        top_5_accuracy_sum += results['top_5_accuracy']
        if (step + 1) % self.params.display_every == 0:
          duration = time.time() - start_time
          examples_per_sec = (
              self.batch_size * self.params.display_every / duration)
          log_fn('%i\t%.1f examples/sec' % (step + 1, examples_per_sec))
          start_time = time.time()
        if image_producer is not None:
          image_producer.notify_image_consumption()
      loop_end_time = time.time()
      if image_producer is not None:
        image_producer.done()
      accuracy_at_1 = top_1_accuracy_sum / self.num_batches
      accuracy_at_5 = top_5_accuracy_sum / self.num_batches
      summary = tf.Summary()
      summary.value.add(tag='eval/Accuracy@1', simple_value=accuracy_at_1)
      summary.value.add(tag='eval/Accuracy@5', simple_value=accuracy_at_5)
      summary_writer.add_summary(summary, global_step)
      log_fn('Accuracy @ 1 = %.4f Accuracy @ 5 = %.4f [%d examples]' %
             (accuracy_at_1, accuracy_at_5, total_eval_count))
      elapsed_time = loop_end_time - loop_start_time
      images_per_sec = (self.num_batches * self.batch_size / elapsed_time)
      # Note that we compute the top 1 accuracy and top 5 accuracy for each
      # batch, which will have a slight performance impact.
      log_fn('-' * 64)
      log_fn('total images/sec: %.2f' % images_per_sec)
      log_fn('-' * 64)
      if self.benchmark_logger:
        eval_result = {
            'eval_top_1_accuracy', accuracy_at_1,
            'eval_top_5_accuracy', accuracy_at_5,
            'eval_average_examples_per_sec', images_per_sec,
            tf.GraphKeys.GLOBAL_STEP, global_step,
        }
        self.benchmark_logger.log_evaluation_result(eval_result)

  def _benchmark_train(self):
    """Run cnn in benchmark mode. Skip the backward pass if forward_only is on.

    Returns:
      Dictionary containing training statistics (num_workers, num_steps,
      average_wall_time, images_per_sec).
    """
    graph = tf.Graph()
    with graph.as_default():
      build_result = self._build_graph()
    if self.forward_only_and_freeze:
      (graph, result_to_benchmark) = self._freeze_graph(graph, build_result)
    else:
      result_to_benchmark = build_result
    with graph.as_default():
      return self._benchmark_graph(result_to_benchmark)

  GPU_CACHED_INPUT_VARIABLE_NAME = 'gpu_cached_inputs'

  def _unfreezable_local_variables(self, graph):
    """Get the local variables that we don't want to freeze."""
    return graph.get_collection(
        tf.GraphKeys.LOCAL_VARIABLES,
        # We don't freeze the gpu_cached_images local variable so it won't get
        # constant folded with ops which process the input.
        scope='.*' + BenchmarkCNN.GPU_CACHED_INPUT_VARIABLE_NAME)

  def _build_graph(self):
    """Build the graph.

    Returns:
      A namedtuple containing the ops/tensors that required by
      _benchmark_graph().
    """
    if self.params.variable_update == 'distributed_all_reduce':
      self.single_session = True
      (input_producer_op, enqueue_ops, fetches) = (
          self._build_model_single_session())
    else:
      self.single_session = False
      (input_producer_op, enqueue_ops, fetches) = self._build_model()
    fetches_list = nest.flatten(list(fetches.values()))
    main_fetch_group = tf.group(*fetches_list, name='main_fetch_group')
    execution_barrier = None
    if (not self.single_session and self.job_name and
        not self.params.cross_replica_sync):
      execution_barrier = self.add_sync_queues_and_barrier(
          'execution_barrier_', [])

    global_step = tf.train.get_global_step()
    with tf.device(self.global_step_device), tf.name_scope('inc_global_step'):
      with tf.control_dependencies([main_fetch_group]):
        fetches['inc_global_step'] = global_step.assign_add(1)

    if ((not self.single_session) and (not self.distributed_collective) and
        self.job_name and self.params.cross_replica_sync):
      # Block all replicas until all replicas are ready for next step.
      fetches['sync_queues'] = self.add_sync_queues_and_barrier(
          'sync_queues_step_end_', [main_fetch_group])

    # Skips the init ops for freezable local variables in forward_only mode so
    # we can remove all the assign ops when converting variables to constants.
    with tf.name_scope('local_variable_initialization'):
      if self.forward_only_and_freeze:
        local_var_init_op = tf.variables_initializer(
            self._unfreezable_local_variables(tf.get_default_graph()))
      else:
        local_var_init_op = tf.local_variables_initializer()
    table_init_ops = tf.tables_initializer()

    variable_manager_init_ops = [local_var_init_op]
    if table_init_ops:
      variable_manager_init_ops.extend([table_init_ops])
    if not self.forward_only_and_freeze:
      with tf.control_dependencies([local_var_init_op]):
        variable_manager_init_ops.extend(self.variable_mgr.get_post_init_ops())
    if ((not self.single_session) and (not self.distributed_collective) and
        self.job_name and self.params.cross_replica_sync):
      # Ensure all workers execute variable_manager_init_ops before they start
      # executing the model.
      variable_manager_init_ops.append(
          self.add_sync_queues_and_barrier('init_ops_end_',
                                           variable_manager_init_ops))
    local_var_init_op_group = tf.group(*variable_manager_init_ops,
                                       name='local_var_init_op_group')

    return GraphInfo(
        input_producer_op=input_producer_op,
        enqueue_ops=enqueue_ops,
        fetches=fetches,
        execution_barrier=execution_barrier,
        global_step=global_step,
        local_var_init_op_group=local_var_init_op_group)

  def _benchmark_graph(self, graph_info):
    """Benchmark the graph.

    Args:
      graph_info: the namedtuple returned by _build_graph() which
        contains all necessary information to benchmark the graph, including
        named tensors/ops list, fetches, etc.
    Returns:
      Dictionary containing training statistics (num_workers, num_steps,
      average_wall_time, images_per_sec).
    """
    if self.params.variable_update == 'horovod':
      import horovod.tensorflow as hvd  # pylint: disable=g-import-not-at-top
      # First worker will be 'chief' - it will write summaries and
      # save checkpoints.
      is_chief = hvd.rank() == 0
    else:
      is_chief = (not self.job_name or self.task_index == 0)

    summary_op = tf.summary.merge_all()
    summary_writer = None
    if (is_chief and self.params.summary_verbosity and self.params.train_dir and
        self.params.save_summaries_steps > 0):
      summary_writer = tf.summary.FileWriter(self.params.train_dir,
                                             tf.get_default_graph())

    # We want to start the benchmark timer right after a image_producer barrier
    # and avoids undesired waiting times on barriers.
    if ((self.num_warmup_batches + len(graph_info.enqueue_ops) - 1) %
        self.batch_group_size) != 0:
      self.num_warmup_batches = int(
          math.ceil(
              (self.num_warmup_batches + len(graph_info.enqueue_ops) - 1.0) /
              (self.batch_group_size)) * self.batch_group_size -
          len(graph_info.enqueue_ops) + 1)
      log_fn('Round up warm up steps to %d to match batch_group_size' %
             self.num_warmup_batches)
      assert ((self.num_warmup_batches + len(graph_info.enqueue_ops) - 1) %
              self.batch_group_size) == 0
    # We run the summaries in the same thread as the training operations by
    # passing in None for summary_op to avoid a summary_thread being started.
    # Running summaries and training operations in parallel could run out of
    # GPU memory.
    if is_chief and not self.forward_only_and_freeze:
      saver = tf.train.Saver(
          self.variable_mgr.savable_variables(),
          save_relative_paths=True,
          max_to_keep=self.params.max_ckpts_to_keep)
    else:
      saver = None
    ready_for_local_init_op = None
    if self.job_name and not (self.single_session or
                              self.distributed_collective):
      # In distributed mode, we don't want to run local_var_init_op_group until
      # the global variables are initialized, because local_var_init_op_group
      # may use global variables (such as in distributed replicated mode). We
      # don't set this in non-distributed mode, because in non-distributed mode,
      # local_var_init_op_group may itself initialize global variables (such as
      # in replicated mode).
      ready_for_local_init_op = tf.report_uninitialized_variables(
          tf.global_variables())
    if self.params.variable_update == 'horovod':
      import horovod.tensorflow as hvd  # pylint: disable=g-import-not-at-top
      bcast_global_variables_op = hvd.broadcast_global_variables(0)
    else:
      bcast_global_variables_op = None

    if self.params.variable_update == 'collective_all_reduce':
      # It doesn't matter what this collective_graph_key value is,
      # so long as it's > 0 and the same at every worker.
      init_run_options = tf.RunOptions()
      init_run_options.experimental.collective_graph_key = 6
    else:
      init_run_options = tf.RunOptions()
    sv = tf.train.Supervisor(
        # For the purpose of Supervisor, all Horovod workers are 'chiefs',
        # since we want session to be initialized symmetrically on all the
        # workers.
        is_chief=is_chief or (self.params.variable_update == 'horovod'
                              or self.distributed_collective),
        # Log dir should be unset on non-chief workers to prevent Horovod
        # workers from corrupting each other's checkpoints.
        logdir=self.params.train_dir if is_chief else None,
        ready_for_local_init_op=ready_for_local_init_op,
        local_init_op=graph_info.local_var_init_op_group,
        saver=saver,
        global_step=graph_info.global_step,
        summary_op=None,
        save_model_secs=self.params.save_model_secs,
        summary_writer=summary_writer,
        local_init_run_options=init_run_options)

    step_train_times = []
    start_standard_services = (
        self.params.summary_verbosity >= 1 or
        self.dataset.queue_runner_required())
    target = self.cluster_manager.get_target() if self.cluster_manager else ''
    with sv.managed_session(
        master=target,
        config=create_config_proto(self.params),
        start_standard_services=start_standard_services) as sess:
      if bcast_global_variables_op:
        sess.run(bcast_global_variables_op)

      image_producer = None
      if graph_info.input_producer_op is not None:
        image_producer = cnn_util.ImageProducer(
            sess, graph_info.input_producer_op, self.batch_group_size,
            self.params.use_python32_barrier)
        image_producer.start()
      if graph_info.enqueue_ops:
        for i in xrange(len(graph_info.enqueue_ops)):
          sess.run(graph_info.enqueue_ops[:(i + 1)])
          if image_producer is not None:
            image_producer.notify_image_consumption()
      self.init_global_step, = sess.run([graph_info.global_step])
      if self.job_name and not self.params.cross_replica_sync:
        # TODO(zhengxq): Do we need to use a global step watcher at all?
        global_step_watcher = GlobalStepWatcher(
            sess, graph_info.global_step,
            self.num_workers * self.num_warmup_batches +
            self.init_global_step,
            self.num_workers * (self.num_warmup_batches + self.num_batches) - 1)
        global_step_watcher.start()
      else:
        global_step_watcher = None

      if self.graph_file is not None:
        path, filename = os.path.split(self.graph_file)
        as_text = filename.endswith('txt')
        log_fn('Writing GraphDef as %s to %s' % (  # pyformat break
            'text' if as_text else 'binary', self.graph_file))
        tf.train.write_graph(sess.graph.as_graph_def(add_shapes=True), path,
                             filename, as_text)

      log_fn('Running warm up')
      local_step = -1 * self.num_warmup_batches
      if self.single_session:
        # In single session mode, each step, the global_step is incremented by
        # 1. In non-single session mode, each step, the global_step is
        # incremented once per worker. This means we need to divide
        # init_global_step by num_workers only in non-single session mode.
        end_local_step = self.num_batches - self.init_global_step
      else:
        end_local_step = self.num_batches - (self.init_global_step /
                                             self.num_workers)

      if not global_step_watcher:
        # In cross-replica sync mode, all workers must run the same number of
        # local steps, or else the workers running the extra step will block.
        done_fn = lambda: local_step >= end_local_step
      else:
        done_fn = global_step_watcher.done
      if self.params.debugger is not None:
        if self.params.debugger == 'cli':
          log_fn('The CLI TensorFlow debugger will be used.')
          sess = tf_debug.LocalCLIDebugWrapperSession(sess)
        else:
          log_fn('The TensorBoard debugger plugin will be used.')
          sess = tf_debug.TensorBoardDebugWrapperSession(sess,
                                                         self.params.debugger)
      profiler = tf.profiler.Profiler() if self.params.tfprof_file else None
      loop_start_time = time.time()
      last_average_loss = None
      while not done_fn():
        if local_step == 0:
          log_fn('Done warm up')
          if graph_info.execution_barrier:
            log_fn('Waiting for other replicas to finish warm up')
            sess.run([graph_info.execution_barrier])

          # TODO(laigd): rename 'Img' to maybe 'Input'.
          header_str = ('Step\tImg/sec\t' +
                        self.params.loss_type_to_report.replace('/', ' '))
          if self.params.print_training_accuracy or self.params.forward_only:
            # TODO(laigd): use the actual accuracy op names of the model.
            header_str += '\ttop_1_accuracy\ttop_5_accuracy'
          log_fn(header_str)
          assert len(step_train_times) == self.num_warmup_batches
          # reset times to ignore warm up batch
          step_train_times = []
          loop_start_time = time.time()
        if (summary_writer and
            (local_step + 1) % self.params.save_summaries_steps == 0):
          fetch_summary = summary_op
        else:
          fetch_summary = None
        collective_graph_key = 7 if (
            self.params.variable_update == 'collective_all_reduce') else 0
        (summary_str, last_average_loss) = benchmark_one_step(
            sess, graph_info.fetches, local_step,
            self.batch_size * (self.num_workers
                               if self.single_session else 1), step_train_times,
            self.trace_filename, self.params.partitioned_graph_file_prefix,
            profiler, image_producer, self.params, fetch_summary,
            benchmark_logger=self.benchmark_logger,
            collective_graph_key=collective_graph_key)
        if summary_str is not None and is_chief:
          sv.summary_computed(sess, summary_str)
        local_step += 1
      loop_end_time = time.time()
      # Waits for the global step to be done, regardless of done_fn.
      if global_step_watcher:
        while not global_step_watcher.done():
          time.sleep(.25)
      if not global_step_watcher:
        elapsed_time = loop_end_time - loop_start_time
        average_wall_time = elapsed_time / local_step if local_step > 0 else 0
        images_per_sec = (self.num_workers * local_step * self.batch_size /
                          elapsed_time)
        num_steps = local_step * self.num_workers
      else:
        # NOTE: Each worker independently increases the global step. So,
        # num_steps will be the sum of the local_steps from each worker.
        num_steps = global_step_watcher.num_steps()
        elapsed_time = global_step_watcher.elapsed_time()
        average_wall_time = (elapsed_time * self.num_workers / num_steps
                             if num_steps > 0 else 0)
        images_per_sec = num_steps * self.batch_size / elapsed_time

      log_fn('-' * 64)
      # TODO(laigd): rename 'images' to maybe 'inputs'.
      log_fn('total images/sec: %.2f' % images_per_sec)
      log_fn('-' * 64)
      if image_producer is not None:
        image_producer.done()
      if is_chief:
        if self.benchmark_logger:
          self.benchmark_logger.log_metric(
              'average_examples_per_sec', images_per_sec, global_step=num_steps)

      # Save the model checkpoint.
      if self.params.train_dir is not None and is_chief:
        checkpoint_path = os.path.join(self.params.train_dir, 'model.ckpt')
        if not gfile.Exists(self.params.train_dir):
          gfile.MakeDirs(self.params.train_dir)
        sv.saver.save(sess, checkpoint_path, graph_info.global_step)

      if graph_info.execution_barrier:
        # Wait for other workers to reach the end, so this worker doesn't
        # go away underneath them.
        sess.run([graph_info.execution_barrier])

    sv.stop()
    if profiler:
      generate_tfprof_profile(profiler, self.params.tfprof_file)
    stats = {
        'num_workers': self.num_workers,
        'num_steps': num_steps,
        'average_wall_time': average_wall_time,
        'images_per_sec': images_per_sec
    }
    if last_average_loss is not None:
      stats['last_average_loss'] = last_average_loss
    return stats

  def _freeze_graph(self, graph, graph_info):
    """Freeze and re-import the graph.

    Args:
      graph: the graph to freeze.
      graph_info: the namedtuple returned by _build_graph() which
        contains all necessary information to benchmark the graph, including
        named tensors/ops list, fetches, etc.
    Returns:
      The updated graph and graph_info with the ops/tensors/fetches updated
      according to the imported graph.
    """
    assert isinstance(graph_info.fetches, dict)
    assert isinstance(graph_info.global_step, tf.Variable)

    # Get the names of the ops that need to keep during conversion.
    flattened_op_names = list(
        set([
            v.name.split(':')[0]
            for v in nest.flatten(graph_info)
            if v is not None
        ]))
    # Get variables that we don't want to freeze.
    # TODO(laigd): consider making global_step a constant.
    variables_to_keep = {graph_info.global_step: tf.GraphKeys.GLOBAL_VARIABLES}
    variables_to_keep.update({
        local_variable: tf.GraphKeys.LOCAL_VARIABLES
        for local_variable in self._unfreezable_local_variables(graph)
    })

    output_node_names = (
        flattened_op_names +
        # Add variable initializer and read ops to the output list, so
        # convert_variables_to_constants() will keep them.
        [variable.initializer.name for variable in variables_to_keep] +
        [variable.value().op.name for variable in variables_to_keep])

    # Freeze the graph.
    with graph.as_default():
      with tf.Session(config=create_config_proto(self.params)) as sess:
        sess.run(tf.global_variables_initializer())
        sess.run(tf.local_variables_initializer())
        converted_graphdef = graph_util.convert_variables_to_constants(
            sess,
            graph.as_graph_def(add_shapes=True),
            output_node_names,
            variable_names_blacklist=[
                variable.op.name for variable in variables_to_keep
            ])

    # Creates a new graph as the default and import the converted graph back.
    updated_graph = tf.Graph()

    def _get_tensors_or_ops(inputs):
      """Gets the updated tensors or ops from 'updated_graph'."""

      def _get_fn(element):
        if element is None:
          return None
        if ':' in element.name:
          return updated_graph.get_tensor_by_name(element.name)
        return updated_graph.get_operation_by_name(element.name)

      if isinstance(inputs, (list, dict, tuple)):
        return nest.map_structure(_get_fn, inputs)
      else:
        return _get_fn(inputs)

    with updated_graph.as_default():
      importer.import_graph_def(graph_def=converted_graphdef, name='')

      # Update the variables
      for variable in variables_to_keep:
        updated_variable = tf.Variable.from_proto(variable.to_proto())
        tf.add_to_collection(variables_to_keep[variable], updated_variable)
        if variable is graph_info.global_step:
          updated_global_step = updated_variable

    updated_graph_info = GraphInfo(
        input_producer_op=_get_tensors_or_ops(graph_info.input_producer_op),
        enqueue_ops=_get_tensors_or_ops(graph_info.enqueue_ops),
        execution_barrier=_get_tensors_or_ops(graph_info.execution_barrier),
        local_var_init_op_group=_get_tensors_or_ops(
            graph_info.local_var_init_op_group),
        fetches=_get_tensors_or_ops(graph_info.fetches),
        global_step=updated_global_step)
    return (updated_graph, updated_graph_info)

  def _build_input_processing(self, shift_ratio=0):
    """"Build the image (pre)processing portion of the model graph.

    Args:
      shift_ratio: shift_ratio for data_flow_ops.RecordInput.

    Returns:
      An InputProcessingInfo containing all the input sources to the model.
    """
    input_processing_info = InputProcessingInfo(
        input_producer_op=None,
        input_producer_stages=None,
        function_buffering_resources=None,
        multi_device_iterator_input=None)

    # If using synthetic gpu inputs, do nothing on the cpu side.
    if self.dataset.use_synthetic_gpu_inputs():
      assert not self.datasets_use_prefetch
      return input_processing_info

    # Use prefetching mechanism provided by dataset input pipeline.
    if self.datasets_use_prefetch:
      if self.params.variable_update == 'distributed_all_reduce':
        batch_size = self.batch_size // len(self.devices)
      else:
        batch_size = self.batch_size

      if self.params.use_multi_device_iterator:
        multi_device_iterator = data_utils.build_multi_device_iterator(
            batch_size, len(self.devices),
            self.input_preprocessor.parse_and_preprocess, self.cpu_device,
            self.params, self.raw_devices, self.dataset)
        return input_processing_info._replace(
            multi_device_iterator_input=multi_device_iterator.get_next())

      function_buffering_resources = (
          data_utils.build_prefetch_input_processing(
              batch_size, self.model.get_input_shape(),
              len(self.devices), self.input_preprocessor.parse_and_preprocess,
              self.cpu_device, self.params, self.devices,
              get_data_type(self.params), self.dataset))
      return input_processing_info._replace(
          function_buffering_resources=function_buffering_resources)

    # Not using dataset prefetching. Use a staging area to mimic the prefetching
    # behavior instead.
    with tf.device(self.cpu_device):
      if self.params.eval:
        subset = 'validation'
      else:
        subset = 'train'
      images_splits, labels_splits = self.input_preprocessor.minibatch(
          self.dataset,
          subset=subset,
          use_datasets=self.params.use_datasets,
          cache_data=self.params.cache_data,
          shift_ratio=shift_ratio)
      images_shape = images_splits[0].get_shape()
      labels_shape = labels_splits[0].get_shape()

      input_producer_op = []
      input_producer_stages = []
      for device_num in range(len(self.devices)):
        staging_area = data_flow_ops.StagingArea(
            [images_splits[0].dtype, labels_splits[0].dtype],
            shapes=[images_shape, labels_shape],
            shared_name='image_producer_staging_area_%d' % device_num)
        input_producer_stages.append(staging_area)
        for group_index in xrange(self.batch_group_size):
          batch_index = group_index + device_num * self.batch_group_size
          put_op = staging_area.put(
              [images_splits[batch_index], labels_splits[batch_index]])
          input_producer_op.append(put_op)
      assert input_producer_op

    return input_processing_info._replace(
        input_producer_op=input_producer_op,
        input_producer_stages=input_producer_stages)

  def _maybe_initialize_fp16(self):
    """Initialize fp16 settings."""
    if self.params.use_fp16:
      init_loss_scale_val = float(self.params.fp16_loss_scale or
                                  self.model.get_fp16_loss_scale())
      if self.enable_auto_loss_scale or init_loss_scale_val != 1:
        self.loss_scale = tf.get_variable(
            name='loss_scale',
            initializer=init_loss_scale_val,
            dtype=tf.float32,
            trainable=False)
        self.loss_scale_normal_steps = tf.get_variable(
            name='loss_scale_normal_steps', initializer=0, trainable=False)
      else:
        self.loss_scale = None
        self.loss_scale_normal_steps = None

  def _build_model(self):
    """Build the TensorFlow graph."""
    if self.datasets_use_prefetch:
      assert not self.params.staged_vars
      assert not self.variable_mgr.supports_staged_vars()

    # Adjust seed so different workers start read different input files.
    if self.params.variable_update == 'horovod':
      import horovod.tensorflow as hvd  # pylint: disable=g-import-not-at-top
      seed_adjustment = hvd.rank()
    else:
      seed_adjustment = 0
    tf.set_random_seed(self.params.tf_random_seed + seed_adjustment)
    np.random.seed(4321 + seed_adjustment)
    phase_train = not (self.params.eval or self.params.forward_only)

    log_fn('Generating model')
    losses = []
    device_grads = []
    all_logits = []
    all_accuracy_ops = {}
    gpu_compute_stage_ops = []
    gpu_grad_stage_ops = []

    with tf.device(self.global_step_device):
      global_step = tf.train.get_or_create_global_step()
      self._maybe_initialize_fp16()

    # Build the processing and model for the worker.
    input_producer_op = None
    with tf.name_scope('input_processing'):
      input_processing_info = self._build_input_processing(shift_ratio=0)
      if input_processing_info.input_producer_op is not None:
        input_producer_op = tf.group(*input_processing_info.input_producer_op)
    update_ops = None
    staging_delta_ops = []

    for device_num in range(len(self.devices)):
      with tf.name_scope('tower_%i' % device_num) as name_scope, (
          self.variable_mgr.create_outer_variable_scope(device_num)):
        results = self.add_forward_pass_and_gradients(
            phase_train, device_num, device_num, input_processing_info,
            gpu_compute_stage_ops, gpu_grad_stage_ops)
        if phase_train:
          losses.append(results['loss'])
          device_grads.append(results['gradvars'])
        else:
          all_logits.append(results['logits'])
        if not phase_train or self.params.print_training_accuracy:
          for name, op in results.items():
            if name.startswith('accuracy:'):
              key = name[9:]
              if key not in all_accuracy_ops:
                all_accuracy_ops[key] = []
              all_accuracy_ops[key].append(op)

        if device_num == 0:
          # Retain the Batch Normalization updates operations only from the
          # first tower. These operations update the moving mean and moving
          # variance variables, which are updated (but not used) during
          # training, and used during evaluation. The moving mean and variance
          # approximate the true mean and variance across all images in the
          # dataset. Therefore, in replicated mode, these moving averages would
          # be almost identical for each tower, and so we only update and save
          # the moving averages for one tower. In parameter server mode, all
          # towers share a copy of the variables so we also only need to update
          # and save the moving averages once.
          update_ops = tf.get_collection(tf.GraphKeys.UPDATE_OPS, name_scope)
          if self.datasets_use_prefetch:
            assert not self.variable_mgr.staging_delta_ops
          else:
            staging_delta_ops = list(self.variable_mgr.staging_delta_ops)

    enqueue_ops = []
    if not self.datasets_use_prefetch:
      if self.variable_mgr.supports_staged_vars():
        for staging_ops in self.variable_mgr.staging_vars_on_devices:
          gpu_compute_stage_ops.extend(
              [put_op for _, (put_op, _) in six.iteritems(staging_ops)])
      enqueue_ops.append(tf.group(*gpu_compute_stage_ops,
                                  name='gpu_compute_stage_ops_group'))
      if gpu_grad_stage_ops:
        staging_delta_ops += gpu_grad_stage_ops
      if staging_delta_ops:
        enqueue_ops.append(tf.group(*(staging_delta_ops)))

    fetches = self._build_fetches(global_step, all_logits, losses, device_grads,
                                  enqueue_ops, update_ops, all_accuracy_ops,
                                  phase_train)
    return (input_producer_op, enqueue_ops, fetches)

  def _build_fetches(self, global_step, all_logits, losses, device_grads,
                     enqueue_ops, update_ops, all_accuracy_ops, phase_train):
    """Complete construction of model graph, populating the fetches map."""
    fetches = {}
    if enqueue_ops:
      fetches['enqueue_ops'] = enqueue_ops
    for name, ops in all_accuracy_ops.items():
      fetches[name] = tf.reduce_sum(ops) / self.batch_size
      if self.task_index == 0 and self.params.summary_verbosity >= 1:
        tf.summary.scalar(name, fetches[name])

    if not phase_train:
      if self.params.forward_only:
        fetches['all_logits'] = tf.concat(all_logits, 0)
      return fetches
    apply_gradient_devices, gradient_state = (
        self.variable_mgr.preprocess_device_grads(device_grads))

    training_ops = []
    for d, device in enumerate(apply_gradient_devices):
      with tf.device(device):
        with tf.name_scope('average_loss'):
          average_loss = tf.reduce_mean(losses)
        with tf.name_scope('get_gradients_to_apply'):
          avg_grads = self.variable_mgr.get_gradients_to_apply(d,
                                                               gradient_state)

        gradient_clip = self.params.gradient_clip
        # TODO(reedwm): Greatly simplify the learning rate code.
        if (self.params.variable_update == 'horovod' or
            self.params.variable_update == 'collective_all_reduce'):
          # Each worker independently increments global_step.
          examples_per_step = self.batch_size * self.num_workers
        else:
          # global_step is shared by all workers, and so every iteration
          # global_step is incremented by num_workers.
          examples_per_step = self.batch_size
        learning_rate = get_learning_rate(self.params, global_step,
                                          self.dataset.num_examples_per_epoch(),
                                          self.model, examples_per_step)

        if gradient_clip is not None:
          with tf.name_scope('clip_gradients'):
            clipped_grads = [(tf.clip_by_value(grad, -gradient_clip,
                                               +gradient_clip), var)
                             for grad, var in avg_grads]
        else:
          clipped_grads = avg_grads

        learning_rate = tf.identity(learning_rate, name='learning_rate_tensor')
        opt = get_optimizer(self.params, learning_rate)
        loss_scale_params = variable_mgr_util.AutoLossScaleParams(
            enable_auto_loss_scale=self.enable_auto_loss_scale,
            loss_scale=self.loss_scale,
            loss_scale_normal_steps=self.loss_scale_normal_steps,
            inc_loss_scale_every_n=self.params.fp16_inc_loss_scale_every_n,
            is_chief=not self.job_name or self.task_index == 0)

        with tf.name_scope('append_apply_gradient_ops'):
          self.variable_mgr.append_apply_gradients_ops(
              gradient_state, opt, clipped_grads, training_ops,
              loss_scale_params)
    train_op = tf.group(*(training_ops + update_ops), name='train_ops_group')

    with tf.device(self.cpu_device):
      if self.task_index == 0 and self.params.summary_verbosity >= 1:
        tf.summary.scalar('learning_rate', learning_rate)
        tf.summary.scalar(self.params.loss_type_to_report, average_loss)
        if self.loss_scale is not None:
          tf.summary.scalar('loss_scale', self.loss_scale)
          tf.summary.scalar('loss_scale_normal_steps',
                            self.loss_scale_normal_steps)

        if self.params.summary_verbosity >= 2:
          self.gradient_histogram_summary(avg_grads)

        if self.params.summary_verbosity >= 3:
          for grad, var in avg_grads:
            if grad is not None:
              tf.summary.histogram(var.op.name + '/gradients', grad)
          for var in tf.trainable_variables():
            tf.summary.histogram(var.op.name, var)

    fetches['train_op'] = train_op
    fetches['average_loss'] = average_loss
    return fetches

  def gradient_histogram_summary(self, avg_grads):
    """Create histogram of log values of all non-zero gradients."""
    with tf.name_scope('log_gradients_summary'):
      all_grads = []
      for grad, _ in avg_grads:
        all_grads.append(tf.reshape(grad, [-1]))
      grads = tf.abs(tf.concat(all_grads, 0))
      # exclude grads with zero values.
      indices_for_non_zero_grads = tf.where(tf.not_equal(grads, 0))
      log_grads = tf.reshape(
          tf.log(tf.gather(grads, indices_for_non_zero_grads)), [-1])
      tf.summary.histogram('log_gradients', log_grads)

  def _build_model_single_session(self):
    """Build the TensorFlow graph for multiple replicas in a single_session.

    Returns:
      input_producer_op:
      enqueue_ops:
      fetches:

    Raises:
       ValueError: optimizer not recognized.

    Single session runs multiple model replicas as part of one large
    distributed graph, whose global execution is always step-synchronized.
    """
    # verify assumptions
    assert self.params.task_index == 0
    assert not self.params.eval
    assert not self.params.forward_only
    assert not self.params.staged_vars

    tf.set_random_seed(self.params.tf_random_seed)
    np.random.seed(4321)
    phase_train = True

    log_fn('Generating model')
    losses = []
    device_grads = []
    all_logits = []
    all_accuracy_ops = {}
    gpu_compute_stage_ops = []
    gpu_grad_stage_ops = []

    with tf.device(self.global_step_device):
      global_step = tf.train.get_or_create_global_step()

    update_ops = []
    global_input_producer_op = []

    is_local = not self.job_name
    if is_local:
      assert self.num_workers == 1
    for task_num in range(self.num_workers):
      # Reset the devices that self.variable_mgr knows about to those
      # belonging to the next worker (task).
      self.reset_devices_for_task(task_num, is_local)
      # Build the per-worker image processing
      with tf.name_scope('input_processing'):
        input_processing_info = self._build_input_processing(
            shift_ratio=(float(task_num) / self.num_workers))
      if input_processing_info.input_producer_op is not None:
        global_input_producer_op.extend(input_processing_info.input_producer_op)
      # Build the per-worker model replica.
      for rel_device_num in range(len(self.devices)):
        abs_device_num = task_num * len(self.devices) + rel_device_num
        with self.variable_mgr.create_outer_variable_scope(
            abs_device_num), tf.name_scope(
                'task_%i_tower_%i' % (task_num, rel_device_num)) as name_scope:
          task_results = self.add_forward_pass_and_gradients(
              phase_train, rel_device_num, abs_device_num,
              input_processing_info, gpu_compute_stage_ops, gpu_grad_stage_ops)
          if phase_train:
            losses.append(task_results['loss'])
            device_grads.append(task_results['gradvars'])
          else:
            all_logits.append(task_results['logits'])
          if not phase_train or self.params.print_training_accuracy:
            for name, op in task_results.items():
              if name.startswith('accuracy:'):
                key = name[9:]
                if key not in all_accuracy_ops:
                  all_accuracy_ops[key] = []
                all_accuracy_ops[key].append(op)

          if rel_device_num == 0:
            # Retain the Batch Normalization updates operations only
            # from the first tower. These operations update the moving
            # mean and moving variance variables, which are updated
            # (but not used) during training, and used during
            # evaluation. The moving mean and variance approximate the
            # true mean and variance across all images in the
            # dataset. Therefore, in replicated mode, these moving
            # averages would be almost identical for each tower, and
            # so we only update and save the moving averages for one
            # tower. In parameter server mode, all towers share a copy
            # of the variables so we also only need to update and save
            # the moving averages once.
            update_ops.extend(
                tf.get_collection(tf.GraphKeys.UPDATE_OPS, name_scope))
            assert not self.variable_mgr.staging_delta_ops

    enqueue_ops = []
    if gpu_compute_stage_ops:
      enqueue_ops.append(tf.group(*gpu_compute_stage_ops,
                                  name='gpu_compute_stage_ops'))
    assert not self.variable_mgr.supports_staged_vars()
    assert not gpu_grad_stage_ops

    fetches = self._build_fetches(global_step, all_logits, losses, device_grads,
                                  enqueue_ops, update_ops, all_accuracy_ops,
                                  phase_train)
    if global_input_producer_op:
      global_input_producer_op = tf.group(*global_input_producer_op)
    else:
      global_input_producer_op = None
    return (global_input_producer_op, enqueue_ops, fetches)

  def add_forward_pass_and_gradients(self,
                                     phase_train,
                                     rel_device_num,
                                     abs_device_num,
                                     input_processing_info,
                                     gpu_compute_stage_ops,
                                     gpu_grad_stage_ops):
    """Add ops for forward-pass and gradient computations."""
    nclass = self.dataset.num_classes
    data_type = get_data_type(self.params)
    if self.datasets_use_prefetch:
      function_buffering_resource = None
      if input_processing_info.function_buffering_resources:
        function_buffering_resource = (
            input_processing_info.function_buffering_resources[rel_device_num])

      input_data = None
      if input_processing_info.multi_device_iterator_input:
        input_data = (
            input_processing_info.multi_device_iterator_input[rel_device_num])

      # Exactly one of function_buffering_resource or input_data is not None.
      if function_buffering_resource is None and input_data is None:
        raise ValueError('Both function_buffering_resource and input_data '
                         'cannot be null if datasets_use_prefetch=True')
      if function_buffering_resource is not None and input_data is not None:
        raise ValueError('Both function_buffering_resource and input_data '
                         'cannot be specified. Only one should be.')
      input_shape = [self.model.get_batch_size()] + self.model.get_input_shape()
      if function_buffering_resource is not None:
        with tf.device(self.raw_devices[rel_device_num]):
          inputs, labels = data_utils.get_inputs_and_labels(
              function_buffering_resource, data_type)
          inputs = tf.reshape(inputs, shape=input_shape)
      else:
        with tf.device(self.raw_devices[rel_device_num]):
          labels, inputs = input_data
          inputs = tf.reshape(inputs, shape=input_shape)
    else:
      if not self.dataset.use_synthetic_gpu_inputs():
        input_producer_stage = input_processing_info.input_producer_stages[
            rel_device_num]
        with tf.device(self.cpu_device):
          host_inputs, host_labels = input_producer_stage.get()
          inputs_shape = host_inputs.get_shape()
          labels_shape = host_labels.get_shape()
        with tf.device(self.raw_devices[rel_device_num]):
          gpu_compute_stage = data_flow_ops.StagingArea(
              [host_inputs.dtype, host_labels.dtype],
              shapes=[inputs_shape, labels_shape])
          # The CPU-to-GPU copy is triggered here.
          gpu_compute_stage_op = gpu_compute_stage.put(
              [host_inputs, host_labels])
          inputs, labels = gpu_compute_stage.get()
          inputs = tf.reshape(inputs, shape=inputs_shape)
          gpu_compute_stage_ops.append(gpu_compute_stage_op)
      else:
        with tf.device(self.raw_devices[rel_device_num]):
          # Minor hack to avoid H2D copy when using synthetic data
          inputs, labels = self.model.get_synthetic_inputs_and_labels(
              BenchmarkCNN.GPU_CACHED_INPUT_VARIABLE_NAME, data_type, nclass)

    def forward_pass_and_gradients():
      """Builds forward pass and gradient computation network.

      When phase_train=True and print_training_accuracy=False:
        return [loss] + grads

      When phase_train=True and print_training_accuracy=True:
        return [logits, loss] + grads

      When phase_train=False,
        return [logits]

      Its output can always be unpacked by

      ```
        outputs = forward_pass_and_gradients()
        logits, loss, grads = unpack_forward_pass_and_gradients_output(outputs)
      ```

      Returns:
        outputs: A list of tensors depending on different modes.
      """

      build_network_result = self.model.build_network(
          inputs, phase_train, nclass, data_type)
      logits = build_network_result.logits

      if not phase_train:
        return [logits]

      base_loss = self.model.loss_function(build_network_result, labels)
      params = self.variable_mgr.trainable_variables_on_device(
          rel_device_num, abs_device_num)
      l2_loss = None
      total_loss = base_loss
      with tf.name_scope('l2_loss'):
        fp32_params = params
        if data_type == tf.float16 and self.params.fp16_vars:
          # fp16 reductions are very slow on GPUs, so cast to fp32 before
          # calling tf.nn.l2_loss and tf.add_n.
          # TODO(b/36217816): Once the bug is fixed, investigate if we should do
          # this reduction in fp16.
          fp32_params = (tf.cast(p, tf.float32) for p in params)
        if rel_device_num == len(self.devices) - 1:
          # We compute the L2 loss for only one device instead of all of them,
          # because the L2 loss for each device is the same. To adjust for this,
          # we multiply the L2 loss by the number of devices. We choose the
          # last device because for some reason, on a Volta DGX1, the first four
          # GPUs take slightly longer to complete a step than the last four.
          # TODO(reedwm): Shard the L2 loss computations across GPUs.
          if self.params.single_l2_loss_op:
            # TODO(reedwm): If faster, create a fused op that does the L2 loss
            # on multiple tensors, and use that instead of concatenating
            # tensors.
            reshaped_params = [tf.reshape(p, (-1,)) for p in fp32_params]
            l2_loss = tf.nn.l2_loss(tf.concat(reshaped_params, axis=0))
          else:
            l2_loss = tf.add_n([tf.nn.l2_loss(v) for v in fp32_params])
      weight_decay = self.params.weight_decay
      if (weight_decay is not None and weight_decay != 0. and
          l2_loss is not None):
        total_loss += len(self.devices) * weight_decay * l2_loss

      aggmeth = tf.AggregationMethod.DEFAULT
      scaled_loss = (total_loss if self.loss_scale is None
                     else total_loss * self.loss_scale)
      grads = tf.gradients(scaled_loss, params, aggregation_method=aggmeth)
      if self.loss_scale is not None:
        # TODO(reedwm): If automatic loss scaling is not used, we could avoid
        # these multiplications by directly modifying the learning rate instead.
        # If this is done, care must be taken to ensure that this scaling method
        # is correct, as some optimizers square gradients and do other
        # operations which might not be compatible with modifying both the
        # gradients and the learning rate.

        grads = [
            grad * tf.cast(1. / self.loss_scale, grad.dtype) for grad in grads
        ]

      if self.params.variable_update == 'horovod':
        import horovod.tensorflow as hvd  # pylint: disable=g-import-not-at-top
        if self.params.horovod_device:
          horovod_device = '/%s:0' % self.params.horovod_device
        else:
          horovod_device = ''
        # All-reduce gradients using Horovod.
        grads = [hvd.allreduce(grad, average=False, device_dense=horovod_device)
                 for grad in grads]

      if self.params.staged_vars:
        grad_dtypes = [grad.dtype for grad in grads]
        grad_shapes = [grad.shape for grad in grads]
        grad_stage = data_flow_ops.StagingArea(grad_dtypes, grad_shapes)
        grad_stage_op = grad_stage.put(grads)
        # In general, this decouples the computation of the gradients and
        # the updates of the weights.
        # During the pipeline warm up, this runs enough training to produce
        # the first set of gradients.
        gpu_grad_stage_ops.append(grad_stage_op)
        grads = grad_stage.get()

      if self.params.loss_type_to_report == 'total_loss':
        loss = total_loss
      else:
        loss = base_loss

      if self.params.print_training_accuracy:
        return [logits, loss] + grads
      else:
        return [loss] + grads

    def unpack_forward_pass_and_gradients_output(forward_pass_and_grad_outputs):
      """Unpacks outputs from forward_pass_and_gradients.

      Args:
        forward_pass_and_grad_outputs: Output from forward_pass_and_gradients.

      Returns:
        logits: Unscaled probability distribution from forward pass.
          If unavailable, None is returned.
        loss: Loss function result from logits.
          If unavailable, None is returned.
        grads: Gradients for all trainable variables.
          If unavailable, None is returned.
      """
      logits = None
      # logits is only fetched in non-train mode or when
      # print_training_accuracy is set.
      if not phase_train or self.params.print_training_accuracy:
        logits = forward_pass_and_grad_outputs.pop(0)

      loss = (
          forward_pass_and_grad_outputs[0]
          if forward_pass_and_grad_outputs else None)
      grads = (
          forward_pass_and_grad_outputs[1:]
          if forward_pass_and_grad_outputs else None)

      return logits, loss, grads

    def make_results(logits, loss, grads):
      """Generate results based on logits, loss and grads."""
      results = {}  # The return value

      if logits is not None:
        results['logits'] = logits
        accuracy_ops = self.model.accuracy_function(logits, labels, data_type)
        for name, op in accuracy_ops.items():
          results['accuracy:' + name] = op

      if loss is not None:
        results['loss'] = loss

      if grads is not None:
        param_refs = self.variable_mgr.trainable_variables_on_device(
            rel_device_num, abs_device_num, writable=True)
        results['gradvars'] = list(zip(grads, param_refs))

      return results

    with tf.device(self.devices[rel_device_num]):
      outputs = platforms_util.maybe_compile(forward_pass_and_gradients,
                                             self.params)
      logits, loss, grads = unpack_forward_pass_and_gradients_output(outputs)
      return make_results(logits, loss, grads)

  def get_input_preprocessor(self):
    """Returns the image preprocessor to used, based on the model.

    Returns:
      The image preprocessor, or None if synthetic data should be used.
    """
    input_data_type = get_data_type(self.params)

    shift_ratio = 0
    if self.job_name:
      # shift_ratio prevents multiple workers from processing the same batch
      # during a step
      shift_ratio = float(self.task_index) / self.num_workers

    processor_class = self.dataset.get_input_preprocessor(
        self.params.input_preprocessor)
    assert processor_class
    return processor_class(
        self.batch_size * self.batch_group_size,
        self.model.get_input_shape(),
        len(self.devices) * self.batch_group_size,
        dtype=input_data_type,
        train=(not self.params.eval),
        distortions=self.params.distortions,
        resize_method=self.resize_method,
        shift_ratio=shift_ratio,
        summary_verbosity=self.params.summary_verbosity,
        distort_color_in_yiq=self.params.distort_color_in_yiq,
        fuse_decode_and_crop=self.params.fuse_decode_and_crop)

  def add_sync_queues_and_barrier(self, name_prefix, enqueue_after_list):
    """Adds ops to enqueue on all worker queues.

    Args:
      name_prefix: prefixed for the shared_name of ops.
      enqueue_after_list: control dependency from ops.

    Returns:
      An op that should be used as control dependency before starting next step.
    """
    self.sync_queue_counter += 1
    with tf.device(self.sync_queue_devices[(
        self.sync_queue_counter % len(self.sync_queue_devices))]):
      sync_queues = [
          tf.FIFOQueue(self.num_workers, [tf.bool], shapes=[[]],
                       shared_name='%s%s' % (name_prefix, i))
          for i in range(self.num_workers)]
      queue_ops = []
      # For each other worker, add an entry in a queue, signaling that it can
      # finish this step.
      token = tf.constant(False)
      with tf.control_dependencies(enqueue_after_list):
        for i, q in enumerate(sync_queues):
          if i == self.task_index:
            queue_ops.append(tf.no_op())
          else:
            queue_ops.append(q.enqueue(token))

      # Drain tokens off queue for this worker, one for each other worker.
      queue_ops.append(
          sync_queues[self.task_index].dequeue_many(len(sync_queues) - 1))

      return tf.group(*queue_ops)


<<<<<<< HEAD
=======
class BenchmarkNMT(BenchmarkCNN):
  """Class for benchmarking a NMT network."""

  def __init__(self, params, dataset=None, model=None):
    # pylint:disable=super-init-not-called
    pass

  def _build_graph(self):
    """Build the graph.

    Returns:
      A namedtuple containing the ops/tensors required by _benchmark_graph().
    """
    pass

  def _build_model(self):
    """Build the TensorFlow graph."""

    # Not implemented since it's FLAGS.dataset_use_prefetch is default True.
    raise NotImplementedError

  def _build_model_single_session(self):
    """Build the TensorFlow graph for multiple replicas in a single_session."""

    # Not implemented since it's FLAGS.dataset_use_prefetch is default True.
    raise NotImplementedError

  def _build_model_with_dataset_prefetching(self):
    pass

  def _build_model_single_session_with_dataset_prefetching(self):
    pass

def _is_mkl_flag_absent(mkl_flag):
  return not (absl_flags.FLAGS.is_parsed() and mkl_flag in absl_flags.FLAGS
              and absl_flags.FLAGS[mkl_flag].present)

def _print_os_env_ignored_warning(mkl_flag, flag_default_val, os_env_var):
  tf.logging.warn(("OS ENV variable %s=%s is ignored and script default: " +
                   "%s is used. Use --%s to override.") % (os_env_var,
                   os.environ[os_env_var], flag_default_val, mkl_flag))

>>>>>>> 34d0739f
def setup(params):
  """Sets up the environment that BenchmarkCNN should run in.

  Args:
    params: Params tuple, typically created by make_params or
            make_params_from_flags.
  Returns:
    A potentially modified params.
  Raises:
    ValueError: invalid parames combinations.
  """
  if params.batchnorm_persistent:
    os.environ['TF_USE_CUDNN_BATCHNORM_SPATIAL_PERSISTENT'] = '1'
  else:
    os.environ.pop('TF_USE_CUDNN_BATCHNORM_SPATIAL_PERSISTENT', None)
  if params.winograd_nonfused:
    os.environ['TF_ENABLE_WINOGRAD_NONFUSED'] = '1'
  else:
    os.environ.pop('TF_ENABLE_WINOGRAD_NONFUSED', None)
  if params.autotune_threshold:
    os.environ['TF_AUTOTUNE_THRESHOLD'] = str(params.autotune_threshold)
  os.environ['TF_SYNC_ON_FINISH'] = str(int(params.sync_on_finish))
  argparse.ArgumentParser(
      formatter_class=argparse.ArgumentDefaultsHelpFormatter)

  # Sets environment variables for MKL
  # If OS ENV vars are overridden by script defaults, a warning msg is printed.
  if params.mkl:
    mkl_flags = ['kmp_blocktime', 'kmp_settings', 'kmp_affinity',
                 'num_intra_threads']
    for mkl_flag in mkl_flags:
      os_env_var = mkl_flag.upper()
      if mkl_flag == 'num_intra_threads':
        os_env_var = 'OMP_NUM_THREADS'
      flag_val = str(getattr(params, mkl_flag))
      if _is_mkl_flag_absent(mkl_flag) and os_env_var in os.environ:
        _print_os_env_ignored_warning(mkl_flag, flag_val, os_env_var)
      os.environ[os_env_var] = flag_val
      if mkl_flag == 'num_intra_threads' and not params.num_intra_threads:
        os.environ.pop(os_env_var, None)

  # Sets GPU thread settings
  if params.device.lower() == 'gpu':
    params = params._replace(gpu_thread_mode=params.gpu_thread_mode.lower())
    if params.gpu_thread_mode not in ['global', 'gpu_shared', 'gpu_private']:
      raise ValueError('Invalid gpu_thread_mode: %s' % params.gpu_thread_mode)
    os.environ['TF_GPU_THREAD_MODE'] = params.gpu_thread_mode

    if params.per_gpu_thread_count and params.gpu_thread_mode == 'global':
      raise ValueError(
          'Invalid per_gpu_thread_count with gpu_thread_mode=global: %s' %
          params.per_gpu_thread_count)
    # Default to two threads. One for the device compute and the other for
    # memory copies.
    per_gpu_thread_count = params.per_gpu_thread_count or 2
    total_gpu_thread_count = per_gpu_thread_count * params.num_gpus

    if params.gpu_thread_mode == 'gpu_private':
      os.environ['TF_GPU_THREAD_COUNT'] = str(per_gpu_thread_count)
    elif params.gpu_thread_mode == 'gpu_shared':
      os.environ['TF_GPU_THREAD_COUNT'] = str(total_gpu_thread_count)

    cpu_count = multiprocessing.cpu_count()
    if not params.num_inter_threads and params.gpu_thread_mode in [
        'gpu_private', 'gpu_shared'
    ]:
      main_thread_count = max(cpu_count - total_gpu_thread_count, 1)
      params = params._replace(num_inter_threads=main_thread_count)

    if (params.datasets_use_prefetch and
        params.datasets_num_private_threads is None):
      # From the total cpu thread count, subtract the total_gpu_thread_count,
      # and then 2 threads per GPU device for event monitoring and sending /
      # receiving tensors
      num_monitoring_threads = 2 * params.num_gpus
      num_private_threads = max(
          cpu_count - total_gpu_thread_count - num_monitoring_threads, 1)
      params = params._replace(datasets_num_private_threads=num_private_threads)

  if params.variable_update == 'horovod':
    import horovod.tensorflow as hvd  # pylint: disable=g-import-not-at-top
    hvd.init()

  platforms_util.initialize(params, create_config_proto(params))

  return params<|MERGE_RESOLUTION|>--- conflicted
+++ resolved
@@ -2778,51 +2778,18 @@
       return tf.group(*queue_ops)
 
 
-<<<<<<< HEAD
-=======
-class BenchmarkNMT(BenchmarkCNN):
-  """Class for benchmarking a NMT network."""
-
-  def __init__(self, params, dataset=None, model=None):
-    # pylint:disable=super-init-not-called
-    pass
-
-  def _build_graph(self):
-    """Build the graph.
-
-    Returns:
-      A namedtuple containing the ops/tensors required by _benchmark_graph().
-    """
-    pass
-
-  def _build_model(self):
-    """Build the TensorFlow graph."""
-
-    # Not implemented since it's FLAGS.dataset_use_prefetch is default True.
-    raise NotImplementedError
-
-  def _build_model_single_session(self):
-    """Build the TensorFlow graph for multiple replicas in a single_session."""
-
-    # Not implemented since it's FLAGS.dataset_use_prefetch is default True.
-    raise NotImplementedError
-
-  def _build_model_with_dataset_prefetching(self):
-    pass
-
-  def _build_model_single_session_with_dataset_prefetching(self):
-    pass
-
 def _is_mkl_flag_absent(mkl_flag):
   return not (absl_flags.FLAGS.is_parsed() and mkl_flag in absl_flags.FLAGS
               and absl_flags.FLAGS[mkl_flag].present)
 
+
 def _print_os_env_ignored_warning(mkl_flag, flag_default_val, os_env_var):
-  tf.logging.warn(("OS ENV variable %s=%s is ignored and script default: " +
-                   "%s is used. Use --%s to override.") % (os_env_var,
-                   os.environ[os_env_var], flag_default_val, mkl_flag))
-
->>>>>>> 34d0739f
+  tf.logging.warn(
+      ('OS ENV variable %s=%s is ignored and script default: '
+       '%s is used. Use --%s to override.') %
+      (os_env_var, os.environ[os_env_var], flag_default_val, mkl_flag))
+
+
 def setup(params):
   """Sets up the environment that BenchmarkCNN should run in.
 
